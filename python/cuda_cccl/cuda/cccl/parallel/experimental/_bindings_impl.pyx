# distutils: language = c++
# cython: language_level=3
# cython: linetrace=True

# Python signatures are declared in the companion Python stub file _bindings.pyi
# Make sure to update PYI with change to Python API to ensure that Python
# static type checker tools like mypy green-lights cuda.cccl.parallel

from libc.string cimport memset, memcpy
from libc.stdint cimport uint8_t, uint32_t, uint64_t, int64_t, uintptr_t
from cpython.bytes cimport PyBytes_FromStringAndSize

from cpython.buffer cimport (
    Py_buffer, PyBUF_SIMPLE, PyBUF_ANY_CONTIGUOUS,
    PyBuffer_Release, PyObject_CheckBuffer, PyObject_GetBuffer
)
from cpython.pycapsule cimport (
    PyCapsule_CheckExact, PyCapsule_IsValid, PyCapsule_GetPointer
)

import ctypes
from enum import IntEnum
cdef extern from "<cuda.h>":
    cdef struct OpaqueCUstream_st
    cdef struct OpaqueCUkernel_st
    cdef struct OpaqueCUlibrary_st

    ctypedef int CUresult
    ctypedef OpaqueCUstream_st *CUstream
    ctypedef OpaqueCUkernel_st *CUkernel
    ctypedef OpaqueCUlibrary_st *CUlibrary


cdef extern from "cccl/c/types.h":
<<<<<<< HEAD
    ctypedef enum cccl_type_enum:
        CCCL_INT8
        CCCL_INT16
        CCCL_INT32
        CCCL_INT64
        CCCL_UINT8
        CCCL_UINT16
        CCCL_UINT32
        CCCL_UINT64
        CCCL_FLOAT16
        CCCL_FLOAT32
        CCCL_FLOAT64
        CCCL_STORAGE
        CCCL_BOOLEAN
=======
    cpdef enum cccl_type_enum:
        INT8 "CCCL_INT8"
        INT16 "CCCL_INT16"
        INT32 "CCCL_INT32"
        INT64 "CCCL_INT64"
        UINT8 "CCCL_UINT8"
        UINT16 "CCCL_UINT16"
        UINT32 "CCCL_UINT32"
        UINT64 "CCCL_UINT64"
        FLOAT32 "CCCL_FLOAT32"
        FLOAT64 "CCCL_FLOAT64"
        STORAGE "CCCL_STORAGE"
        BOOLEAN "CCCL_BOOLEAN"
>>>>>>> 9772e25b

    cpdef enum cccl_op_kind_t:
       STATELESS "CCCL_STATELESS"
       STATEFUL "CCCL_STATEFUL"
       PLUS "CCCL_PLUS"
       MINUS "CCCL_MINUS"
       MULTIPLIES "CCCL_MULTIPLIES"
       DIVIDES "CCCL_DIVIDES"
       MODULUS "CCCL_MODULUS"
       EQUAL_TO "CCCL_EQUAL_TO"
       NOT_EQUAL_TO "CCCL_NOT_EQUAL_TO"
       GREATER "CCCL_GREATER"
       LESS "CCCL_LESS"
       GREATER_EQUAL "CCCL_GREATER_EQUAL"
       LESS_EQUAL "CCCL_LESS_EQUAL"
       LOGICAL_AND "CCCL_LOGICAL_AND"
       LOGICAL_OR "CCCL_LOGICAL_OR"
       LOGICAL_NOT "CCCL_LOGICAL_NOT"
       BIT_AND "CCCL_BIT_AND"
       BIT_OR "CCCL_BIT_OR"
       BIT_XOR "CCCL_BIT_XOR"
       BIT_NOT "CCCL_BIT_NOT"
       IDENTITY "CCCL_IDENTITY"
       NEGATE "CCCL_NEGATE"
       MINIMUM "CCCL_MINIMUM"
       MAXIMUM "CCCL_MAXIMUM"

    cpdef enum cccl_iterator_kind_t:
       POINTER "CCCL_POINTER"
       ITERATOR "CCCL_ITERATOR"

    cdef struct cccl_type_info:
        size_t size
        size_t alignment
        cccl_type_enum type

    cdef enum cccl_op_code_type:
        CCCL_OP_LTOIR
        CCCL_OP_CPP_SOURCE

    cdef struct cccl_op_t:
        cccl_op_kind_t type
        const char* name
        const char* code
        size_t code_size
        cccl_op_code_type code_type
        size_t size
        size_t alignment
        void *state

    cdef struct cccl_value_t:
        cccl_type_info type
        void *state

    cdef union cccl_increment_t:
        int64_t signed_offset
        uint64_t unsigned_offset

    ctypedef void (*cccl_host_op_fn_ptr_t)(void *, cccl_increment_t) nogil

    cdef struct cccl_iterator_t:
        size_t size
        size_t alignment
        cccl_iterator_kind_t type
        cccl_op_t advance
        cccl_op_t dereference
        cccl_type_info value_type
        void *state
        cccl_host_op_fn_ptr_t host_advance

    cpdef enum cccl_sort_order_t:
        ASCENDING "CCCL_ASCENDING"
        DESCENDING "CCCL_DESCENDING"


cdef void arg_type_check(
    str arg_name,
    object expected_type,
    object arg
) except *:
    if not isinstance(arg, expected_type):
        raise TypeError(
            f"Expected {arg_name} to have type '{expected_type}', "
            f"got '{type(arg)}'"
        )

<<<<<<< HEAD

cdef class IntEnumerationMember:
    """
    Represents enumeration member which records the enumeration it is a part of
    for type-checking.
    """
    cdef object parent_class
    cdef str enum_name
    cdef str attr_name
    cdef int attr_value

    def __cinit__(self, object parent_class, str enum_name, str attr_name, int attr_value):
        self.parent_class = parent_class
        self.enum_name = enum_name
        self.attr_name = attr_name
        self.attr_value = attr_value

    cdef str get_repr_str(self):
        return f"<{self.enum_name}.{self.attr_name}: {self.attr_value}>"

    def __repr__(self):
        return self.get_repr_str()

    def __str__(self):
        return self.get_repr_str()

    @property
    def parent_class(self):
        "Type of parental enumeration"
        return self.parent_class

    @property
    def name(self):
        "Name of the enumeration member"
        return self.attr_name

    @property
    def value(self):
        return self.attr_value

    def __int__(self):
        return int(self.attr_value)

    def __hash__(self):
        cdef object _cmp_key = (type(self), self.parent_class, <object>self.attr_value)
        return hash(_cmp_key)

    def __eq__(self, other):
        cdef IntEnumerationMember rhs
        if type(other) == type(self):
            rhs = <IntEnumerationMember>other
            return (self.attr_value == rhs.attr_value) and (self.parent_class == rhs.parent_class)
        else:
            return False


cdef class IntEnumerationBase:
    cdef str enum_name

    def __cinit__(self):
        self.enum_name = "Undefined"

    @property
    def __name__(self):
        return self.enum_name

    def __repr__(self):
        return f"<enum '{self.enum_name}'>"

    def __str__(self):
        return f"<enum '{self.enum_name}'>"


cdef class Enumeration_CCCLType(IntEnumerationBase):
    "Enumeration of CCCL types"
    cdef IntEnumerationMember _int8
    cdef IntEnumerationMember _int16
    cdef IntEnumerationMember _int32
    cdef IntEnumerationMember _int64
    cdef IntEnumerationMember _uint8
    cdef IntEnumerationMember _uint16
    cdef IntEnumerationMember _uint32
    cdef IntEnumerationMember _uint64
    cdef IntEnumerationMember _float16
    cdef IntEnumerationMember _float32
    cdef IntEnumerationMember _float64
    cdef IntEnumerationMember _storage
    cdef IntEnumerationMember _boolean

    def __cinit__(self):
        self.enum_name = "TypeEnum"
        self._int8 = self.make_INT8()
        self._int16 = self.make_INT16()
        self._int32 = self.make_INT32()
        self._int64 = self.make_INT64()
        self._uint8 = self.make_UINT8()
        self._uint16 = self.make_UINT16()
        self._uint32 = self.make_UINT32()
        self._uint64 = self.make_UINT64()
        self._float16 = self.make_FLOAT16()
        self._float32 = self.make_FLOAT32()
        self._float64 = self.make_FLOAT64()
        self._storage = self.make_STORAGE()
        self._boolean = self.make_BOOLEAN()

    @property
    def INT8(self):
        return self._int8

    @property
    def INT16(self):
        return self._int16

    @property
    def INT32(self):
        return self._int32

    @property
    def INT64(self):
        return self._int64

    @property
    def UINT8(self):
        return self._uint8

    @property
    def UINT16(self):
        return self._uint16

    @property
    def UINT32(self):
        return self._uint32

    @property
    def UINT64(self):
        return self._uint64

    @property
    def FLOAT16(self):
        return self._float16

    @property
    def FLOAT32(self):
        return self._float32

    @property
    def FLOAT64(self):
        return self._float64

    @property
    def STORAGE(self):
        return self._storage

    @property
    def BOOLEAN(self):
        return self._boolean

    cdef IntEnumerationMember make_INT8(self):
        cdef str prop_name = "INT8"
        return IntEnumerationMember(
            type(self),
            self.enum_name,
            prop_name,
            cccl_type_enum.CCCL_INT8
        )

    cdef IntEnumerationMember make_INT16(self):
        cdef str prop_name = "INT16"
        return IntEnumerationMember(
            type(self),
            self.enum_name,
            prop_name,
            cccl_type_enum.CCCL_INT16
        )

    cdef IntEnumerationMember make_INT32(self):
        cdef str prop_name = "INT32"
        return IntEnumerationMember(
            type(self),
            self.enum_name,
            prop_name,
            cccl_type_enum.CCCL_INT32
        )

    cdef IntEnumerationMember make_INT64(self):
        cdef str prop_name = "INT64"
        return IntEnumerationMember(
            type(self),
            self.enum_name,
            prop_name,
            cccl_type_enum.CCCL_INT64
        )

    cdef IntEnumerationMember make_UINT8(self):
        cdef str prop_name = "UINT8"
        return IntEnumerationMember(
            type(self),
            self.enum_name,
            prop_name,
            cccl_type_enum.CCCL_UINT8
        )

    cdef IntEnumerationMember make_UINT16(self):
        cdef str prop_name = "UINT16"
        return IntEnumerationMember(
            type(self),
            self.enum_name,
            prop_name,
            cccl_type_enum.CCCL_UINT16
        )

    cdef IntEnumerationMember make_UINT32(self):
        cdef str prop_name = "UINT32"
        return IntEnumerationMember(
            type(self),
            self.enum_name,
            prop_name,
            cccl_type_enum.CCCL_UINT32
        )

    cdef IntEnumerationMember make_UINT64(self):
        cdef str prop_name = "UINT64"
        return IntEnumerationMember(
            type(self),
            self.enum_name,
            prop_name,
            cccl_type_enum.CCCL_UINT64
        )

    cdef IntEnumerationMember make_FLOAT16(self):
        cdef str prop_name = "FLOAT16"
        return IntEnumerationMember(
            type(self),
            self.enum_name,
            prop_name,
            cccl_type_enum.CCCL_FLOAT16
        )

    cdef IntEnumerationMember make_FLOAT32(self):
        cdef str prop_name = "FLOAT32"
        return IntEnumerationMember(
            type(self),
            self.enum_name,
            prop_name,
            cccl_type_enum.CCCL_FLOAT32
        )

    cdef IntEnumerationMember make_FLOAT64(self):
        cdef str prop_name = "FLOAT64"
        return IntEnumerationMember(
            type(self),
            self.enum_name,
            prop_name,
            cccl_type_enum.CCCL_FLOAT64
        )


    cdef IntEnumerationMember make_STORAGE(self):
        cdef str prop_name = "STORAGE"
        return IntEnumerationMember(
            type(self),
            self.enum_name,
            prop_name,
            cccl_type_enum.CCCL_STORAGE
        )

    cdef IntEnumerationMember make_BOOLEAN(self):
        cdef str prop_name = "BOOLEAN"
        return IntEnumerationMember(
            type(self),
            self.enum_name,
            prop_name,
            cccl_type_enum.CCCL_BOOLEAN
        )

=======
>>>>>>> 9772e25b
OpKind = cccl_op_kind_t
TypeEnum = cccl_type_enum
IteratorKind = cccl_iterator_kind_t
SortOrder = cccl_sort_order_t

cdef void _validate_alignment(int alignment) except *:
    """
    Alignment must be positive integer and a power of two
    that can be represented by uint32_t type.
    """
    cdef uint32_t val
    if alignment < 1:
        raise ValueError(
            "Alignment must be non-negative, "
            f"got {alignment}."
        )
    val = <uint32_t>alignment
    if (val & (val - 1)) != 0:
        raise ValueError(
            "Alignment must be a power of two, "
            f"got {alignment}"
        )


cdef class Op:
    """
    Represents CCCL Operation

    Args:
        name (str):
            Name of the operation
        operator_type (OpKind):
            Whether operator is stateless or stateful
        ltoir (bytes):
            The LTOIR for the operation compiled for device
        state (bytes, optional):
            State for the stateful operation.
        state_alignment (int, optional):
            Alignment of the state struct. Default: `1`.
    """
    # need Python owner of memory used for operator name
    cdef bytes op_encoded_name
    cdef bytes code_bytes
    cdef bytes state_bytes
    cdef cccl_op_t op_data


    cdef void _set_members(self, cccl_op_kind_t op_type, str name, bytes lto_ir, bytes state, int state_alignment):
        memset(&self.op_data, 0, sizeof(cccl_op_t))
        # Reference Python objects in the class to ensure lifetime
        self.op_encoded_name = name.encode("utf-8")
        self.code_bytes = lto_ir
        self.state_bytes = state
        # set fields of op_data struct
        self.op_data.type = op_type
        self.op_data.name = <const char *>self.op_encoded_name
        self.op_data.code = <const char *>lto_ir
        self.op_data.code_size = len(lto_ir)
        self.op_data.code_type = cccl_op_code_type.CCCL_OP_LTOIR
        self.op_data.size = len(state)
        self.op_data.alignment = state_alignment
        self.op_data.state = <void *><const char *>state


    def __cinit__(self, /, *, name = None, operator_type = None, ltoir = None, state = None, state_alignment = 1):
        if name is None and ltoir is None:
            name = ""
            ltoir = b""
        if state is None:
            state = b""
        if operator_type is None:
            operator_type = OpKind.STATELESS
        arg_type_check(arg_name="name", expected_type=str, arg=name)
        arg_type_check(arg_name="ltoir", expected_type=bytes, arg=ltoir)
        arg_type_check(arg_name="state", expected_type=bytes, arg=state)
        arg_type_check(arg_name="state_alignment", expected_type=int, arg=state_alignment)
        if not isinstance(operator_type, OpKind):
            raise TypeError(
                f"The operator_type argument should be an enumerator of operator kinds"
            )
        _validate_alignment(state_alignment)
        self._set_members(
            <cccl_op_kind_t> operator_type.value,
            <str> name,
            <bytes> ltoir,
            <bytes> state,
            <int> state_alignment
        )


    cdef void set_state(self, bytes state):
        self.state_bytes = state
        self.op_data.state = <void *><const char *>state

    @property
    def state(self):
       return self.state_bytes

    @state.setter
    def state(self, bytes new_value):
        self.set_state(<bytes>new_value)

    @property
    def name(self):
        return self.op_encoded_name.decode("utf-8")

    @property
    def ltoir(self):
        # Backward compatibility property
        return self.code_bytes

    @property
    def code(self):
        return self.code_bytes

    @property
    def state_alignment(self):
        return self.op_data.alignment

    @property
    def state_typenum(self):
        return self.op_data.type

    def as_bytes(self):
        "Debugging utility to view memory content of library struct"
        cdef uint8_t[:] mem_view = bytearray(sizeof(self.op_data))
        memcpy(&mem_view[0], &self.op_data, sizeof(self.op_data))
        return bytes(mem_view)


cdef class TypeInfo:
    """
    Represents CCCL type info structure

    Args:
        size (int):
            Size of the type in bytes.
        alignment (int):
            Alignment of the type in bytes.
        type_enum (TypeEnum):
            Enumeration member identifying the type.
    """
    cdef cccl_type_info type_info

    def __cinit__(self, int size, int alignment, cccl_type_enum type_enum):
        if size < 1:
            raise ValueError("Size argument must be positive")
        _validate_alignment(alignment)
        self.type_info.size = size
        self.type_info.alignment = alignment
        self.type_info.type = type_enum

    @property
    def size(self):
        return self.type_info.size

    @property
    def alignment(self):
        return self.type_info.alignment

    @property
    def typenum(self):
        return self.type_info.type

    def as_bytes(self):
        "Debugging utility to view memory content of library struct"
        cdef uint8_t[:] mem_view = bytearray(sizeof(self.type_info))
        memcpy(&mem_view[0], &self.type_info, sizeof(self.type_info))
        return bytes(mem_view)


cdef class Value:
    """
    Represents CCCL value structure

    Args:
        value_type (TypeInfo):
            type descriptor
        state (object):
            state of the value type. Object is expected to
            implement Python buffer protocol and be able to provide
            simple contiguous array of type `uint8_t`.
    """
    cdef uint8_t[::1] state_obj
    cdef TypeInfo value_type
    cdef cccl_value_t value_data;

    def __cinit__(self, TypeInfo value_type, uint8_t[::1] state):
        self.state_obj = state
        self.value_type = value_type
        self.value_data.type = value_type.type_info
        self.value_data.state = <void *>&state[0]

    @property
    def type(self):
        return self.value_type

    @property
    def state(self):
        return self.state_obj

    @state.setter
    def state(self, uint8_t[::1] new_value):
        if (len(self.state_obj) == len(new_value)):
            self.state_obj = new_value
            self.value_data.state = <void *>&self.state_obj[0]
        else:
            raise ValueError("Size mismatch")

    def as_bytes(self):
        "Debugging utility to view memory of native struct"
        cdef uint8_t[:] mem_view = bytearray(sizeof(self.value_data))
        memcpy(&mem_view[0], &self.value_data, sizeof(self.value_data))
        return bytes(mem_view)


cdef void ensure_buffer(object o) except *:
    if not PyObject_CheckBuffer(o):
        raise TypeError(
            "Object with buffer protocol expected, "
            f"got {type(o)}"
        )


cdef void * get_buffer_pointer(object o, size_t *size):
    cdef int status = 0
    cdef void *ptr = NULL
    cdef Py_buffer view

    status = PyObject_GetBuffer(o, &view, PyBUF_SIMPLE | PyBUF_ANY_CONTIGUOUS)
    if status != 0:  # pragma: no cover
        size[0] = 0
        raise RuntimeError(
            "Can not access simple contiguous buffer"
        )

    ptr = view.buf
    if size is not NULL:
        size[0] = <size_t>view.len
    PyBuffer_Release(&view)

    return ptr


cdef void * ctypes_typed_pointer_payload_ptr(object ctypes_typed_ptr):
    "Get pointer to the value buffer represented by ctypes.pointer(ctypes_val)"
    cdef size_t size = 0
    cdef size_t *ptr_ref = NULL
    ensure_buffer(ctypes_typed_ptr)
    ptr_ref = <size_t *>get_buffer_pointer(ctypes_typed_ptr, &size)
    return <void *>(ptr_ref[0])


cdef void * ctypes_value_ptr(object ctypes_cdata):
    "Get pointer to the value buffer behind ctypes_val"
    cdef size_t size = 0
    ensure_buffer(ctypes_cdata)
    return get_buffer_pointer(ctypes_cdata, &size)


cdef inline void * int_as_ptr(size_t ptr_val):
    return <void *>(ptr_val)


cdef class StateBase:
    cdef void *ptr
    cdef object ref

    def __cinit__(self):
        self.ptr = NULL
        self.ref = None

    cdef inline void set_state(self, void *ptr, object ref):
        self.ptr = ptr
        self.ref = ref

    @property
    def pointer(self):
        return <size_t>self.ptr

    @property
    def reference(self):
        return self.ref


cdef class Pointer(StateBase):
    "Represents the pointer value"

    def __cinit__(self, arg):
        cdef void *ptr
        cdef object ref

        if isinstance(arg, int):
            ptr = int_as_ptr(arg)
            ref = None
        elif isinstance(arg, ctypes._Pointer):
            ptr = ctypes_typed_pointer_payload_ptr(arg)
            ref = arg
        elif isinstance(arg, ctypes.c_void_p):
            ptr = int_as_ptr(arg.value)
            ref = arg
        else:
            raise TypeError(
                "Expect ctypes pointer, integers, or PointerProxy, "
                f"got type {type(arg)}"
            )
        self.set_state(ptr, ref)


def make_pointer_object(ptr, owner):
    cdef Pointer res = Pointer(0)

    if isinstance(ptr, int):
        res.ptr = int_as_ptr(ptr)
    elif isinstance(ptr, ctypes.c_void_p):
        res.ptr = int_as_ptr(ptr.value)
    else:
        raise TypeError(
            "First argument must be an integer, or ctypes.c_void_p, "
            f"got {type(ptr)}"
        )
    res.ref = owner
    return res


cdef class IteratorState(StateBase):
    "Represents blob referenced by pointer"
    cdef size_t state_nbytes

    def __cinit__(self, arg):
        cdef size_t buffer_size = 0
        cdef void *ptr = NULL
        cdef object ref = None

        super().__init__()
        if isinstance(arg, ctypes._Pointer):
            ptr = ctypes_typed_pointer_payload_ptr(arg)
            ref = arg.contents
            self.state_nbytes = ctypes.sizeof(ref)
        elif PyObject_CheckBuffer(arg):
            ptr = get_buffer_pointer(arg, &buffer_size)
            ref = arg
            self.state_nbytes = buffer_size
        else:
            raise TypeError(
                "Expected a ctypes pointer with content, or object of type bytes or bytearray, "
                f"got type {type(arg)}"
            )
        self.set_state(ptr, ref)

    cdef inline size_t get_size(self):
        return self.state_nbytes

    @property
    def size(self):
        return self.state_nbytes

    def __getbuffer__(self, Py_buffer *buffer, int flags):
        cdef Py_ssize_t cast_size = <Py_ssize_t>self.state_nbytes
        buffer.buf = <char *>self.ptr
        buffer.obj = self
        buffer.len = cast_size
        buffer.readonly = 0
        buffer.itemsize = 1
        buffer.format = "B"  # unsigned char
        buffer.ndim = 1
        buffer.shape = <Py_ssize_t *>&self.state_nbytes
        buffer.strides = &buffer.itemsize
        buffer.suboffsets = NULL
        buffer.internal = NULL

    def __releasebuffer__(self, Py_buffer *buffer):
        pass


cdef const char *function_ptr_capsule_name = "void (void *, cccl_increment_t)";

cdef bint is_function_pointer_capsule(object o) noexcept:
    """
    Returns non-zero if input is a valid capsule with
    name 'void (void *, cccl_increment_t)'.
    """
    return (
        PyCapsule_CheckExact(o) and
        PyCapsule_IsValid(o, function_ptr_capsule_name)
    )


cdef inline void* get_function_pointer_from_capsule(object cap) except *:
    return PyCapsule_GetPointer(cap, function_ptr_capsule_name)


cdef cccl_host_op_fn_ptr_t unbox_host_advance_fn(object host_fn_obj) except *:
    cdef void *fn_ptr = NULL
    if isinstance(host_fn_obj, ctypes._CFuncPtr):
        # the _CFuncPtr object encapsulates a pointer to the function pointer
        fn_ptr = ctypes_typed_pointer_payload_ptr(host_fn_obj)
        return <cccl_host_op_fn_ptr_t>fn_ptr

    if isinstance(host_fn_obj, int):
        fn_ptr = <void *><uintptr_t>host_fn_obj
        return <cccl_host_op_fn_ptr_t>fn_ptr

    if isinstance(host_fn_obj, ctypes.c_void_p):
        fn_ptr = <void *><uintptr_t>host_fn_obj.value
        return <cccl_host_op_fn_ptr_t>fn_ptr

    if is_function_pointer_capsule(host_fn_obj):
        fn_ptr = get_function_pointer_from_capsule(host_fn_obj)
        return <cccl_host_op_fn_ptr_t>fn_ptr

    raise TypeError(
        "Expected ctypes function pointer, ctypes.c_void_p, integer or a named capsule, "
        f"got {type(host_fn_obj)}"
    )


cdef class Iterator:
    """
    Represents CCCL iterator.

    Args:
        alignment (int):
            Alignment of the iterator state
        iterator_type (IteratorKind):
            The type of iterator, `IteratorKind.POINTER` or
            `IteratorKind.ITERATOR`
        advance_fn (Op):
            Descriptor for user-defined `advance` function
            compiled for device
        dereference_fn (Op):
            Descriptor for user-defined `dereference` or `assign`
            function compiled for device
        value_type (TypeInfo):
            Descriptor of the type addressed by the iterator
        state (object, optional):
            Python object for the state of the iterator. For iterators of
            type `ITERATOR` the state object is expected to implement Python
            buffer protocol for SIMPLE 1d buffer of type unsigned byte.
            For iterators of type `POINTER` the state may be an integer convertible
            to `uintptr_t`, or a `ctypes` pointer (typed or untyped).
            Value `None` represents absence of iterator state.
        host_advance_fn (object, optional):
            Python object for host callable function to advance state by a given
            increment. The argument may only be set for iterators of type
            `IteratorKind.ITERATOR` and raise an exception otherwise. Supported
            types are `int` or `ctypes.c_void_p` (raw pointer), ctypes function
            pointer, or a Python capsule with name `"void *(void *, cccl_increment_t)"`.
    """
    cdef Op advance
    cdef Op dereference
    cdef object state_obj
    cdef object host_advance_obj
    cdef cccl_iterator_t iter_data

    def __cinit__(self,
        int alignment,
        cccl_iterator_kind_t iterator_type,
        Op advance_fn,
        Op dereference_fn,
        TypeInfo value_type,
        state=None,
        host_advance_fn=None
    ):
        cdef cccl_iterator_kind_t it_kind
        _validate_alignment(alignment)
        it_kind = iterator_type
        if it_kind == cccl_iterator_kind_t.POINTER:
            if state is None:
                self.state_obj = None
                self.iter_data.size = 0
                self.iter_data.state = NULL
            elif isinstance(state, int):
                self.state_obj = None
                self.iter_data.size = 0
                self.iter_data.state = int_as_ptr(state)
            elif isinstance(state, Pointer):
                self.state_obj = state.reference
                self.iter_data.size = 0
                self.iter_data.state = (<Pointer>state).ptr
            else:
                raise TypeError(
                    "Expect for Iterator of kind POINTER, state must have type Pointer or int, "
                    f"got {type(state)}"
                )
            if host_advance_fn is not None:
                raise ValueError(
                    "host_advance_fn must be set to None for iterators of kind POINTER"
                )
            self.iter_data.host_advance = NULL
            self.host_advance_obj = None
        elif it_kind == cccl_iterator_kind_t.ITERATOR:
            if state is None:
                self.state_obj = None
                self.iter_data.size = 0
                self.iter_data.state = NULL
            elif isinstance(state, IteratorState):
                self.state_obj = state.reference
                self.iter_data.size = (<IteratorState>state).size
                self.iter_data.state = (<IteratorState>state).ptr
            else:
                raise TypeError(
                    "For Iterator of kind ITERATOR, state must have type IteratorState, "
                    f"got type {type(state)}"
                )
            if host_advance_fn is not None:
                self.iter_data.host_advance = unbox_host_advance_fn(host_advance_fn)
                self.host_advance_obj = host_advance_fn
            else:
                self.iter_data.host_advance = NULL
                self.host_advance_obj = None
        else:  # pragma: no cover
            raise ValueError("Unrecognized iterator kind")
        self.advance = advance_fn
        self.dereference = dereference_fn
        self.iter_data.alignment = alignment
        self.iter_data.type = <cccl_iterator_kind_t> it_kind
        self.iter_data.advance = self.advance.op_data
        self.iter_data.dereference = self.dereference.op_data
        self.iter_data.value_type = value_type.type_info

    @property
    def advance_op(self):
        return self.advance

    @property
    def dereference_or_assign_op(self):
        return self.dereference

    @property
    def state(self):
        if self.iter_data.type == cccl_iterator_kind_t.POINTER:
            return <size_t>self.iter_data.state
        else:
            return self.state_obj

    @state.setter
    def state(self, new_value):
        cdef ssize_t state_sz = 0
        cdef size_t ptr = 0
        cdef cccl_iterator_kind_t it_kind = self.iter_data.type
        if it_kind == cccl_iterator_kind_t.POINTER:
            if isinstance(new_value, Pointer):
                self.state_obj = (<Pointer>new_value).ref
                self.iter_data.size = state_sz
                self.iter_data.state = (<Pointer>new_value).ptr
            elif isinstance(new_value, int):
                self.state_obj = None
                self.iter_data.size = state_sz
                self.iter_data.state = int_as_ptr(new_value)
            elif new_value is None:
                self.state_obj = None
                self.iter_data.size = 0
                self.iter_data.state = NULL
            else:
                raise TypeError(
                    "For iterator with type POINTER, state value must have type int or type Pointer, "
                    f"got type {type(new_value)}"
                )
        elif it_kind == cccl_iterator_kind_t.ITERATOR:
            if isinstance(new_value, IteratorState):
                self.state_obj = new_value.reference
                self.iter_data.size = (<IteratorState>new_value).size
                self.iter_data.state = (<IteratorState>new_value).ptr
            elif isinstance(new_value, Pointer):
                self.state_obj = new_value.reference
                if self.iter_data.size == 0:
                    raise ValueError("Assigning incomplete state value to iterator without state size information")
                self.iter_data.state = (<Pointer>new_value).ptr
            elif PyObject_CheckBuffer(new_value):
                self.iter_data.state = get_buffer_pointer(new_value, &self.iter_data.size)
                self.state_obj = new_value
            elif new_value is None:
                self.state_obj = None
                self.iter_data.size = 0
                self.iter_data.state = NULL
            else:
                raise TypeError(
                    "For iterator with type ITERATOR, state value must have type IteratorState or type bytes, "
                    f"got type {type(new_value)}"
                )
        else:
            raise TypeError("The new value should be an integer for iterators of POINTER kind, and bytes for ITERATOR kind")

    @property
    def type(self):
        cdef cccl_iterator_kind_t it_kind = self.iter_data.type
        if it_kind == cccl_iterator_kind_t.POINTER:
            return IteratorKind.POINTER
        else:
            return IteratorKind.ITERATOR

    def is_kind_pointer(self):
        cdef cccl_iterator_kind_t it_kind = self.iter_data.type
        return (it_kind == cccl_iterator_kind_t.POINTER)

    def is_kind_iterator(self):
        cdef cccl_iterator_kind_t it_kind = self.iter_data.type
        return (it_kind == cccl_iterator_kind_t.ITERATOR)

    def as_bytes(self):
        "Debugging ulitity to get memory view into library struct"
        cdef uint8_t[:] mem_view = bytearray(sizeof(self.iter_data))
        memcpy(&mem_view[0], &self.iter_data, sizeof(self.iter_data))
        return bytes(mem_view)

    @property
    def host_advance_fn(self):
        return self.host_advance_obj

    @host_advance_fn.setter
    def host_advance_fn(self, func):
        if (self.iter_data.type == cccl_iterator_kind_t.ITERATOR):
            if func is not None:
                self.iter_data.host_advance = unbox_host_advance_fn(func)
                self.host_advance_obj = func
            else:
                self.iter_data.host_advance = NULL
                self.host_advance_obj = None
        else:
            raise ValueError


cdef class CommonData:
    cdef int cc_major
    cdef int cc_minor
    cdef bytes encoded_cub_path
    cdef bytes encoded_thrust_path
    cdef bytes encoded_libcudacxx_path
    cdef bytes encoded_ctk_path

    def __cinit__(self, int cc_major, int cc_minor, str cub_path, str thrust_path, str libcudacxx_path, str ctk_path):
        self.cc_major = cc_major
        self.cc_minor = cc_minor
        self.encoded_cub_path = cub_path.encode("utf-8")
        self.encoded_thrust_path = thrust_path.encode("utf-8")
        self.encoded_libcudacxx_path = libcudacxx_path.encode("utf-8")
        self.encoded_ctk_path = ctk_path.encode("utf-8")

    cdef inline int get_cc_major(self):
        return self.cc_major

    cdef inline int get_cc_minor(self):
        return self.cc_minor

    cdef inline const char * cub_path_get_c_str(self):
        return <const char *>self.encoded_cub_path if self.encoded_cub_path else NULL

    cdef inline const char * thrust_path_get_c_str(self):
        return <const char *>self.encoded_thrust_path if self.encoded_thrust_path else NULL

    cdef inline const char * libcudacxx_path_get_c_str(self):
        return <const char *>self.encoded_libcudacxx_path if self.encoded_libcudacxx_path else NULL

    cdef inline const char * ctk_path_get_c_str(self):
        return <const char *>self.encoded_ctk_path if self.encoded_ctk_path else NULL

    @property
    def compute_capability(self):
        return (self.cc_major, self.cc_minor)

    @property
    def cub_path(self):
        return self.encoded_cub_path.decode("utf-8")

    @property
    def ctk_path(self):
        return self.encoded_ctk_path.decode("utf-8")

    @property
    def thrust_path(self):
        return self.encoded_thrust_path.decode("utf-8")

    @property
    def libcudacxx_path(self):
        return self.encoded_libcudacxx_path.decode("utf-8")

# --------------
#   DeviceReduce
# --------------

cdef extern from "cccl/c/reduce.h":
    cdef struct cccl_device_reduce_build_result_t 'cccl_device_reduce_build_result_t':
        const char* cubin
        size_t cubin_size

    cdef CUresult cccl_device_reduce_build(
        cccl_device_reduce_build_result_t*,
        cccl_iterator_t,
        cccl_iterator_t,
        cccl_op_t,
        cccl_value_t,
        int, int, const char*, const char*, const char*, const char*
    ) nogil

    cdef CUresult cccl_device_reduce(
        cccl_device_reduce_build_result_t,
        void *,
        size_t *,
        cccl_iterator_t,
        cccl_iterator_t,
        uint64_t,
        cccl_op_t,
        cccl_value_t,
        CUstream
    ) nogil

    cdef CUresult cccl_device_reduce_cleanup(
        cccl_device_reduce_build_result_t*
    ) nogil


cdef class DeviceReduceBuildResult:
    cdef cccl_device_reduce_build_result_t build_data

    def __cinit__(
        DeviceReduceBuildResult self,
        Iterator d_in,
        Iterator d_out,
        Op op,
        Value h_init,
        CommonData common_data
    ):
        cdef CUresult status = -1
        cdef int cc_major = common_data.get_cc_major()
        cdef int cc_minor = common_data.get_cc_minor()
        cdef const char *cub_path = common_data.cub_path_get_c_str()
        cdef const char *thrust_path = common_data.thrust_path_get_c_str()
        cdef const char *libcudacxx_path = common_data.libcudacxx_path_get_c_str()
        cdef const char *ctk_path = common_data.ctk_path_get_c_str()
        memset(&self.build_data, 0, sizeof(cccl_device_reduce_build_result_t))

        with nogil:
            status = cccl_device_reduce_build(
                &self.build_data,
                d_in.iter_data,
                d_out.iter_data,
                op.op_data,
                h_init.value_data,
                cc_major,
                cc_minor,
                cub_path,
                thrust_path,
                libcudacxx_path,
                ctk_path,
            )
        if status != 0:
            raise RuntimeError(
                f"Failed building reduce, error code: {status}"
            )

    def __dealloc__(DeviceReduceBuildResult self):
        cdef CUresult status = -1
        with nogil:
            status = cccl_device_reduce_cleanup(&self.build_data)
        if (status != 0):
            print(f"Return code {status} encountered during reduce result cleanup")

    cpdef int compute(
        DeviceReduceBuildResult self,
        temp_storage_ptr,
        temp_storage_bytes,
        Iterator d_in,
        Iterator d_out,
        size_t num_items,
        Op op,
        Value h_init,
        stream
    ):
        cdef CUresult status = -1
        cdef void *storage_ptr = (<void *><uintptr_t>temp_storage_ptr) if temp_storage_ptr else NULL
        cdef size_t storage_sz = <size_t>temp_storage_bytes
        cdef CUstream c_stream = <CUstream><uintptr_t>(stream) if stream else NULL

        with nogil:
            status = cccl_device_reduce(
                self.build_data,
                storage_ptr,
                &storage_sz,
                d_in.iter_data,
                d_out.iter_data,
                <uint64_t>num_items,
                op.op_data,
                h_init.value_data,
                c_stream
            )
        if status != 0:
            raise RuntimeError(
                f"Failed executing reduce, error code: {status}"
            )
        return storage_sz

    def _get_cubin(self):
        return self.build_data.cubin[:self.build_data.cubin_size]

# ------------
#   DeviceScan
# ------------


cdef extern from "cccl/c/scan.h":
    ctypedef bint _Bool

    cdef struct cccl_device_scan_build_result_t 'cccl_device_scan_build_result_t':
        const char* cubin
        size_t cubin_size

    cdef CUresult cccl_device_scan_build(
        cccl_device_scan_build_result_t*,
        cccl_iterator_t,
        cccl_iterator_t,
        cccl_op_t,
        cccl_value_t,
        _Bool,
        int, int, const char*, const char*, const char*, const char*
    ) nogil

    cdef CUresult cccl_device_exclusive_scan(
        cccl_device_scan_build_result_t,
        void *,
        size_t *,
        cccl_iterator_t,
        cccl_iterator_t,
        uint64_t,
        cccl_op_t,
        cccl_value_t,
        CUstream
    ) nogil

    cdef CUresult cccl_device_inclusive_scan(
        cccl_device_scan_build_result_t,
        void *,
        size_t *,
        cccl_iterator_t,
        cccl_iterator_t,
        uint64_t,
        cccl_op_t,
        cccl_value_t,
        CUstream
    ) nogil

    cdef CUresult cccl_device_scan_cleanup(
        cccl_device_scan_build_result_t*
    ) nogil


cdef class DeviceScanBuildResult:
    cdef cccl_device_scan_build_result_t build_data

    def __cinit__(
        DeviceScanBuildResult self,
        Iterator d_in,
        Iterator d_out,
        Op op,
        Value h_init,
        bint force_inclusive,
        CommonData common_data
    ):
        cdef CUresult status = -1
        cdef int cc_major = common_data.get_cc_major()
        cdef int cc_minor = common_data.get_cc_minor()
        cdef const char *cub_path = common_data.cub_path_get_c_str()
        cdef const char *thrust_path = common_data.thrust_path_get_c_str()
        cdef const char *libcudacxx_path = common_data.libcudacxx_path_get_c_str()
        cdef const char *ctk_path = common_data.ctk_path_get_c_str()
        memset(&self.build_data, 0, sizeof(cccl_device_scan_build_result_t))

        with nogil:
            status = cccl_device_scan_build(
                &self.build_data,
                d_in.iter_data,
                d_out.iter_data,
                op.op_data,
                h_init.value_data,
                force_inclusive,
                cc_major,
                cc_minor,
                cub_path,
                thrust_path,
                libcudacxx_path,
                ctk_path,
            )
        if status != 0:
            raise RuntimeError(f"Error {status} building scan")

    def __dealloc__(DeviceScanBuildResult self):
        cdef CUresult status = -1
        with nogil:
            status = cccl_device_scan_cleanup(&self.build_data)
        if (status != 0):
            print(f"Return code {status} encountered during scan result cleanup")

    cpdef int compute_inclusive(
        DeviceScanBuildResult self,
        temp_storage_ptr,
        temp_storage_bytes,
        Iterator d_in,
        Iterator d_out,
        size_t num_items,
        Op op,
        Value h_init,
        stream
    ):
        cdef CUresult status = -1
        cdef void *storage_ptr = (<void *><uintptr_t>temp_storage_ptr) if temp_storage_ptr else NULL
        cdef size_t storage_sz = <size_t>temp_storage_bytes
        cdef CUstream c_stream = <CUstream><uintptr_t>(stream) if stream else NULL

        with nogil:
            status = cccl_device_inclusive_scan(
                self.build_data,
                storage_ptr,
                &storage_sz,
                d_in.iter_data,
                d_out.iter_data,
                <uint64_t>num_items,
                op.op_data,
                h_init.value_data,
                c_stream
            )
        if status != 0:
            raise RuntimeError(
                f"Failed executing inclusive scan, error code: {status}"
            )
        return storage_sz

    cpdef int compute_exclusive(
        DeviceScanBuildResult self,
        temp_storage_ptr,
        temp_storage_bytes,
        Iterator d_in,
        Iterator d_out,
        size_t num_items,
        Op op,
        Value h_init,
        stream
    ):
        cdef CUresult status = -1
        cdef void *storage_ptr = (<void *><uintptr_t>temp_storage_ptr) if temp_storage_ptr else NULL
        cdef size_t storage_sz = <size_t>temp_storage_bytes
        cdef CUstream c_stream = <CUstream><uintptr_t>(stream) if stream else NULL

        with nogil:
            status = cccl_device_exclusive_scan(
                self.build_data,
                storage_ptr,
                &storage_sz,
                d_in.iter_data,
                d_out.iter_data,
                <uint64_t>num_items,
                op.op_data,
                h_init.value_data,
                c_stream
            )
        if status != 0:
            raise RuntimeError(
                f"Failed executing exclusive scan, error code: {status}"
            )
        return storage_sz

    def _get_cubin(self):
        return self.build_data.cubin[:self.build_data.cubin_size]

# -----------------------
#   DeviceSegmentedReduce
# -----------------------


cdef extern from "cccl/c/segmented_reduce.h":
    cdef struct cccl_device_segmented_reduce_build_result_t 'cccl_device_segmented_reduce_build_result_t':
        const char* cubin
        size_t cubin_size

    cdef CUresult cccl_device_segmented_reduce_build(
        cccl_device_segmented_reduce_build_result_t*,
        cccl_iterator_t,
        cccl_iterator_t,
        cccl_iterator_t,
        cccl_iterator_t,
        cccl_op_t,
        cccl_value_t,
        int, int, const char*, const char*, const char*, const char*
    ) nogil

    cdef CUresult cccl_device_segmented_reduce(
        cccl_device_segmented_reduce_build_result_t,
        void *,
        size_t *,
        cccl_iterator_t,
        cccl_iterator_t,
        uint64_t,
        cccl_iterator_t,
        cccl_iterator_t,
        cccl_op_t,
        cccl_value_t,
        CUstream
    ) nogil

    cdef CUresult cccl_device_segmented_reduce_cleanup(
        cccl_device_segmented_reduce_build_result_t* bld_ptr
    ) nogil


cdef class DeviceSegmentedReduceBuildResult:
    cdef cccl_device_segmented_reduce_build_result_t build_data

    def __cinit__(
        DeviceSegmentedReduceBuildResult self,
        Iterator d_in,
        Iterator d_out,
        Iterator start_offsets,
        Iterator end_offsets,
        Op op,
        Value h_init,
        CommonData common_data
    ):
        cdef CUresult status = -1
        cdef int cc_major = common_data.get_cc_major()
        cdef int cc_minor = common_data.get_cc_minor()
        cdef const char *cub_path = common_data.cub_path_get_c_str()
        cdef const char *thrust_path = common_data.thrust_path_get_c_str()
        cdef const char *libcudacxx_path = common_data.libcudacxx_path_get_c_str()
        cdef const char *ctk_path = common_data.ctk_path_get_c_str()

        memset(&self.build_data, 0, sizeof(cccl_device_segmented_reduce_build_result_t))
        with nogil:
            status = cccl_device_segmented_reduce_build(
                &self.build_data,
                d_in.iter_data,
                d_out.iter_data,
                start_offsets.iter_data,
                end_offsets.iter_data,
                op.op_data,
                h_init.value_data,
                cc_major,
                cc_minor,
                cub_path,
                thrust_path,
                libcudacxx_path,
                ctk_path,
            )
        if status != 0:
            raise RuntimeError(
                f"Failed building segmented_reduce, error code: {status}"
            )

    def __dealloc__(DeviceSegmentedReduceBuildResult self):
        cdef CUresult status = -1
        with nogil:
            status = cccl_device_segmented_reduce_cleanup(&self.build_data)
        if (status != 0):
            print(f"Return code {status} encountered during segmented_reduce result cleanup")

    cpdef int compute(
        DeviceSegmentedReduceBuildResult self,
        temp_storage_ptr,
        temp_storage_bytes,
        Iterator d_in,
        Iterator d_out,
        size_t num_items,
        Iterator start_offsets,
        Iterator end_offsets,
        Op op,
        Value h_init,
        stream
    ):
        cdef CUresult status = -1
        cdef void *storage_ptr = (<void *><uintptr_t>temp_storage_ptr) if temp_storage_ptr else NULL
        cdef size_t storage_sz = <size_t>temp_storage_bytes
        cdef CUstream c_stream = <CUstream><uintptr_t>(stream) if stream else NULL

        with nogil:
            status = cccl_device_segmented_reduce(
                self.build_data,
                storage_ptr,
                &storage_sz,
                d_in.iter_data,
                d_out.iter_data,
                <uint64_t>num_items,
                start_offsets.iter_data,
                end_offsets.iter_data,
                op.op_data,
                h_init.value_data,
                c_stream
            )
        if status != 0:
            raise RuntimeError(
                f"Failed executing segmented_reduce, error code: {status}"
            )
        return storage_sz

    def _get_cubin(self):
        return self.build_data.cubin[:self.build_data.cubin_size]

# -----------------
#   DeviceMergeSort
# -----------------


cdef extern from "cccl/c/merge_sort.h":
    cdef struct cccl_device_merge_sort_build_result_t 'cccl_device_merge_sort_build_result_t':
        const char* cubin
        size_t cubin_size

    cdef CUresult cccl_device_merge_sort_build(
        cccl_device_merge_sort_build_result_t *bld_ptr,
        cccl_iterator_t d_in_keys,
        cccl_iterator_t d_in_items,
        cccl_iterator_t d_out_keys,
        cccl_iterator_t d_out_items,
        cccl_op_t,
        int, int, const char*, const char*, const char*, const char*
    ) nogil

    cdef CUresult cccl_device_merge_sort(
        cccl_device_merge_sort_build_result_t,
        void *,
        size_t *,
        cccl_iterator_t,
        cccl_iterator_t,
        cccl_iterator_t,
        cccl_iterator_t,
        uint64_t,
        cccl_op_t,
        CUstream
    ) nogil

    cdef CUresult cccl_device_merge_sort_cleanup(
        cccl_device_merge_sort_build_result_t* bld_ptr
    ) nogil


cdef class DeviceMergeSortBuildResult:
    cdef cccl_device_merge_sort_build_result_t build_data

    def __cinit__(
        DeviceMergeSortBuildResult self,
        Iterator d_in_keys,
        Iterator d_in_items,
        Iterator d_out_keys,
        Iterator d_out_items,
        Op op,
        CommonData common_data
    ):
        cdef CUresult status = -1
        cdef int cc_major = common_data.get_cc_major()
        cdef int cc_minor = common_data.get_cc_minor()
        cdef const char *cub_path = common_data.cub_path_get_c_str()
        cdef const char *thrust_path = common_data.thrust_path_get_c_str()
        cdef const char *libcudacxx_path = common_data.libcudacxx_path_get_c_str()
        cdef const char *ctk_path = common_data.ctk_path_get_c_str()

        memset(&self.build_data, 0, sizeof(cccl_device_merge_sort_build_result_t))
        with nogil:
            status = cccl_device_merge_sort_build(
                &self.build_data,
                d_in_keys.iter_data,
                d_in_items.iter_data,
                d_out_keys.iter_data,
                d_out_items.iter_data,
                op.op_data,
                cc_major,
                cc_minor,
                cub_path,
                thrust_path,
                libcudacxx_path,
                ctk_path,
            )
        if status != 0:
            raise RuntimeError(
                f"Failed building merge_sort, error code: {status}"
            )

    def __dealloc__(DeviceMergeSortBuildResult self):
        cdef CUresult status = -1
        with nogil:
            status = cccl_device_merge_sort_cleanup(&self.build_data)
        if (status != 0):
            print(f"Return code {status} encountered during merge_sort result cleanup")

    cpdef int compute(
        DeviceMergeSortBuildResult self,
        temp_storage_ptr,
        temp_storage_bytes,
        Iterator d_in_keys,
        Iterator d_in_items,
        Iterator d_out_keys,
        Iterator d_out_items,
        size_t num_items,
        Op op,
        stream
    ):
        cdef CUresult status = -1
        cdef void *storage_ptr = (<void *><uintptr_t>temp_storage_ptr) if temp_storage_ptr else NULL
        cdef size_t storage_sz = <size_t>temp_storage_bytes
        cdef CUstream c_stream = <CUstream><uintptr_t>(stream) if stream else NULL
        with nogil:
            status = cccl_device_merge_sort(
                self.build_data,
                storage_ptr,
                &storage_sz,
                d_in_keys.iter_data,
                d_in_items.iter_data,
                d_out_keys.iter_data,
                d_out_items.iter_data,
                <uint64_t>num_items,
                op.op_data,
                c_stream
            )
        if status != 0:
            raise RuntimeError(
                f"Failed executing merge_sort, error code: {status}"
            )
        return storage_sz


    def _get_cubin(self):
        return self.build_data.cubin[:self.build_data.cubin_size]


# -------------------
#   DeviceUniqueByKey
# -------------------

cdef extern from "cccl/c/unique_by_key.h":
    cdef struct cccl_device_unique_by_key_build_result_t 'cccl_device_unique_by_key_build_result_t':
        const char* cubin
        size_t cubin_size


    cdef CUresult cccl_device_unique_by_key_build(
        cccl_device_unique_by_key_build_result_t *build_ptr,
        cccl_iterator_t d_keys_in,
        cccl_iterator_t d_values_in,
        cccl_iterator_t d_keys_out,
        cccl_iterator_t d_values_out,
        cccl_iterator_t d_num_selected_out,
        cccl_op_t comparison_op,
        int, int, const char *, const char *, const char *, const char *
    ) nogil

    cdef CUresult cccl_device_unique_by_key(
        cccl_device_unique_by_key_build_result_t build,
        void *d_storage_ptr,
        size_t *d_storage_nbytes,
        cccl_iterator_t d_keys_in,
        cccl_iterator_t d_values_in,
        cccl_iterator_t d_keys_out,
        cccl_iterator_t d_values_out,
        cccl_iterator_t d_num_selected_out,
        cccl_op_t comparison_op,
        size_t num_items,
        CUstream stream
    ) nogil

    cdef CUresult cccl_device_unique_by_key_cleanup(
        cccl_device_unique_by_key_build_result_t *build_ptr,
    ) nogil


cdef class DeviceUniqueByKeyBuildResult:
    cdef cccl_device_unique_by_key_build_result_t build_data

    def __cinit__(
        DeviceUniqueByKeyBuildResult self,
        Iterator d_keys_in,
        Iterator d_values_in,
        Iterator d_keys_out,
        Iterator d_values_out,
        Iterator d_num_selected_out,
        Op comparison_op,
        CommonData common_data
    ):
        cdef CUresult status = -1
        cdef int cc_major = common_data.get_cc_major()
        cdef int cc_minor = common_data.get_cc_minor()
        cdef const char *cub_path = common_data.cub_path_get_c_str()
        cdef const char *thrust_path = common_data.thrust_path_get_c_str()
        cdef const char *libcudacxx_path = common_data.libcudacxx_path_get_c_str()
        cdef const char *ctk_path = common_data.ctk_path_get_c_str()

        memset(&self.build_data, 0, sizeof(cccl_device_unique_by_key_build_result_t))
        with nogil:
            status = cccl_device_unique_by_key_build(
                &self.build_data,
                d_keys_in.iter_data,
                d_values_in.iter_data,
                d_keys_out.iter_data,
                d_values_out.iter_data,
                d_num_selected_out.iter_data,
                comparison_op.op_data,
                cc_major,
                cc_minor,
                cub_path,
                thrust_path,
                libcudacxx_path,
                ctk_path,
            )
        if status != 0:
            raise RuntimeError(
                f"Failed building unique_by_key, error code: {status}"
            )

    def __dealloc__(DeviceUniqueByKeyBuildResult self):
        cdef CUresult status = -1
        with nogil:
            status = cccl_device_unique_by_key_cleanup(&self.build_data)
        if (status != 0):
            print(f"Return code {status} encountered during unique_by_key result cleanup")

    cpdef int compute(
        DeviceUniqueByKeyBuildResult self,
        temp_storage_ptr,
        temp_storage_bytes,
        Iterator d_keys_in,
        Iterator d_values_in,
        Iterator d_keys_out,
        Iterator d_values_out,
        Iterator d_num_selected_out,
        Op comparison_op,
        size_t num_items,
        stream
    ):
        cdef CUresult status = -1
        cdef void *storage_ptr = (<void *><uintptr_t>temp_storage_ptr) if temp_storage_ptr else NULL
        cdef size_t storage_sz = <size_t>temp_storage_bytes
        cdef CUstream c_stream = <CUstream><uintptr_t>(stream) if stream else NULL

        with nogil:
            status = cccl_device_unique_by_key(
                self.build_data,
                storage_ptr,
                &storage_sz,
                d_keys_in.iter_data,
                d_values_in.iter_data,
                d_keys_out.iter_data,
                d_values_out.iter_data,
                d_num_selected_out.iter_data,
                comparison_op.op_data,
                <uint64_t>num_items,
                c_stream
            )

        if status != 0:
            raise RuntimeError(
                f"Failed executing unique_by_key, error code: {status}"
            )
        return storage_sz

    def _get_cubin(self):
        return self.build_data.cubin[:self.build_data.cubin_size]

# -----------------
# DeviceRadixSort
# -----------------

cdef extern from "cccl/c/radix_sort.h":
    cdef struct cccl_device_radix_sort_build_result_t 'cccl_device_radix_sort_build_result_t':
        const char* cubin
        size_t cubin_size

    cdef CUresult cccl_device_radix_sort_build(
        cccl_device_radix_sort_build_result_t *build_ptr,
        cccl_sort_order_t sort_order,
        cccl_iterator_t d_keys_in,
        cccl_iterator_t d_values_in,
        cccl_op_t decomposer,
        const char* decomposer_return_type,
        int, int, const char *, const char *, const char *, const char *
    ) nogil

    cdef CUresult cccl_device_radix_sort(
        cccl_device_radix_sort_build_result_t build,
        void *d_storage_ptr,
        size_t *d_storage_nbytes,
        cccl_iterator_t d_keys_in,
        cccl_iterator_t d_keys_out,
        cccl_iterator_t d_values_in,
        cccl_iterator_t d_values_out,
        cccl_op_t decomposer,
        size_t num_items,
        int begin_bit,
        int end_bit,
        bint is_overwrite_okay,
        int* selector,
        CUstream stream
    ) nogil

    cdef CUresult cccl_device_radix_sort_cleanup(
        cccl_device_radix_sort_build_result_t *build_ptr,
    ) nogil


cdef class DeviceRadixSortBuildResult:
    cdef cccl_device_radix_sort_build_result_t build_data

    def __dealloc__(DeviceRadixSortBuildResult self):
        cdef CUresult status = -1
        with nogil:
            status = cccl_device_radix_sort_cleanup(&self.build_data)
        if (status != 0):
            print(f"Return code {status} encountered during radix_sort result cleanup")

    def __cinit__(
        DeviceRadixSortBuildResult self,
        cccl_sort_order_t order,
        Iterator d_keys_in,
        Iterator d_values_in,
        Op decomposer_op,
        const char* decomposer_return_type,
        CommonData common_data
    ):
        cdef CUresult status = -1
        cdef int cc_major = common_data.get_cc_major()
        cdef int cc_minor = common_data.get_cc_minor()
        cdef const char *cub_path = common_data.cub_path_get_c_str()
        cdef const char *thrust_path = common_data.thrust_path_get_c_str()
        cdef const char *libcudacxx_path = common_data.libcudacxx_path_get_c_str()
        cdef const char *ctk_path = common_data.ctk_path_get_c_str()

        memset(&self.build_data, 0, sizeof(cccl_device_radix_sort_build_result_t))
        with nogil:
            status = cccl_device_radix_sort_build(
                &self.build_data,
                order,
                d_keys_in.iter_data,
                d_values_in.iter_data,
                decomposer_op.op_data,
                decomposer_return_type,
                cc_major,
                cc_minor,
                cub_path,
                thrust_path,
                libcudacxx_path,
                ctk_path,
            )
        if status != 0:
            raise RuntimeError(
                f"Failed building radix_sort, error code: {status}"
            )

    cpdef tuple compute(
        DeviceRadixSortBuildResult self,
        temp_storage_ptr,
        temp_storage_bytes,
        Iterator d_keys_in,
        Iterator d_keys_out,
        Iterator d_values_in,
        Iterator d_values_out,
        Op decomposer_op,
        size_t num_items,
        int begin_bit,
        int end_bit,
        bint is_overwrite_okay,
        selector,
        stream
    ):
        cdef CUresult status = -1
        cdef void *storage_ptr = (<void *><size_t>temp_storage_ptr) if temp_storage_ptr else NULL
        cdef size_t storage_sz = <size_t>temp_storage_bytes
        cdef int selector_int = <int>selector
        cdef CUstream c_stream = <CUstream><size_t>(stream) if stream else NULL

        with nogil:
            status = cccl_device_radix_sort(
                self.build_data,
                storage_ptr,
                &storage_sz,
                d_keys_in.iter_data,
                d_keys_out.iter_data,
                d_values_in.iter_data,
                d_values_out.iter_data,
                decomposer_op.op_data,
                <uint64_t>num_items,
                begin_bit,
                end_bit,
                is_overwrite_okay,
                &selector_int,
                c_stream
            )

        if status != 0:
            raise RuntimeError(
                f"Failed executing ascending radix_sort, error code: {status}"
            )
        return <object>storage_sz, <object>selector_int


    def _get_cubin(self):
        return self.build_data.cubin[:self.build_data.cubin_size]

# --------------------------------------------
#   DeviceUnaryTransform/DeviceBinaryTransform
# --------------------------------------------
cdef extern from "cccl/c/transform.h":
    cdef struct cccl_device_transform_build_result_t:
        const char* cubin
        size_t cubin_size

    cdef CUresult cccl_device_unary_transform_build(
        cccl_device_transform_build_result_t *build_ptr,
        cccl_iterator_t d_in,
        cccl_iterator_t d_out,
        cccl_op_t op,
        int, int, const char *, const char *, const char *, const char *
    ) nogil

    cdef CUresult cccl_device_unary_transform(
      cccl_device_transform_build_result_t build,
      cccl_iterator_t d_in,
      cccl_iterator_t d_out,
      uint64_t num_items,
      cccl_op_t op,
      CUstream stream) nogil

    cdef CUresult cccl_device_binary_transform_build(
      cccl_device_transform_build_result_t* build_ptr,
      cccl_iterator_t d_in1,
      cccl_iterator_t d_in2,
      cccl_iterator_t d_out,
      cccl_op_t op,
      int, int, const char *, const char *, const char *, const char *
    ) nogil

    cdef CUresult cccl_device_binary_transform(
      cccl_device_transform_build_result_t build,
      cccl_iterator_t d_in1,
      cccl_iterator_t d_in2,
      cccl_iterator_t d_out,
      uint64_t num_items,
      cccl_op_t op,
      CUstream stream) nogil

    cdef CUresult cccl_device_transform_cleanup(
        cccl_device_transform_build_result_t *build_ptr,
    ) nogil


cdef class DeviceUnaryTransform:
    cdef cccl_device_transform_build_result_t build_data

    def __cinit__(
        self,
        Iterator d_in,
        Iterator d_out,
        Op op,
        CommonData common_data
    ):
        memset(&self.build_data, 0, sizeof(cccl_device_transform_build_result_t))

        cdef CUresult status = -1
        cdef int cc_major = common_data.get_cc_major()
        cdef int cc_minor = common_data.get_cc_minor()
        cdef const char *cub_path = common_data.cub_path_get_c_str()
        cdef const char *thrust_path = common_data.thrust_path_get_c_str()
        cdef const char *libcudacxx_path = common_data.libcudacxx_path_get_c_str()
        cdef const char *ctk_path = common_data.ctk_path_get_c_str()

        with nogil:
            status = cccl_device_unary_transform_build(
                &self.build_data,
                d_in.iter_data,
                d_out.iter_data,
                op.op_data,
                cc_major,
                cc_minor,
                cub_path,
                thrust_path,
                libcudacxx_path,
                ctk_path,
            )
        if status != 0:
            raise RuntimeError("Failed to build unary transform")

    def __dealloc__(DeviceUnaryTransform self):
        cdef CUresult status = -1
        with nogil:
            status = cccl_device_transform_cleanup(&self.build_data)
        if (status != 0):
            print(f"Return code {status} encountered during unary transform result cleanup")

    cpdef void compute(
        DeviceUnaryTransform self,
        Iterator d_in,
        Iterator d_out,
        size_t num_items,
        Op op,
        stream
    ):
        cdef CUresult status = -1
        cdef CUstream c_stream = <CUstream><uintptr_t>(stream) if stream else NULL
        with nogil:
            status = cccl_device_unary_transform(
                self.build_data,
                d_in.iter_data,
                d_out.iter_data,
                <uint64_t>num_items,
                op.op_data,
                c_stream
            )
        if (status != 0):
            raise RuntimeError("Failed to compute unary transform")


    def _get_cubin(self):
        return self.build_data.cubin[:self.build_data.cubin_size]


cdef class DeviceBinaryTransform:
    cdef cccl_device_transform_build_result_t build_data

    def __cinit__(
        self,
        Iterator d_in1,
        Iterator d_in2,
        Iterator d_out,
        Op op,
        CommonData common_data
    ):
        memset(&self.build_data, 0, sizeof(cccl_device_transform_build_result_t))

        cdef CUresult status = -1
        cdef int cc_major = common_data.get_cc_major()
        cdef int cc_minor = common_data.get_cc_minor()
        cdef const char *cub_path = common_data.cub_path_get_c_str()
        cdef const char *thrust_path = common_data.thrust_path_get_c_str()
        cdef const char *libcudacxx_path = common_data.libcudacxx_path_get_c_str()
        cdef const char *ctk_path = common_data.ctk_path_get_c_str()

        with nogil:
            status = cccl_device_binary_transform_build(
                &self.build_data,
                d_in1.iter_data,
                d_in2.iter_data,
                d_out.iter_data,
                op.op_data,
                cc_major,
                cc_minor,
                cub_path,
                thrust_path,
                libcudacxx_path,
                ctk_path,
            )
        if status != 0:
            raise RuntimeError("Failed to build binary transform")

    def __dealloc__(DeviceBinaryTransform self):
        cdef CUresult status = -1
        with nogil:
            status = cccl_device_transform_cleanup(&self.build_data)
        if (status != 0):
            print(f"Return code {status} encountered during binary transform result cleanup")

    cpdef void compute(
        DeviceBinaryTransform self,
        Iterator d_in1,
        Iterator d_in2,
        Iterator d_out,
        size_t num_items,
        Op op,
        stream
    ):
        cdef CUresult status = -1
        cdef CUstream c_stream = <CUstream><uintptr_t>(stream) if stream else NULL
        with nogil:
            status = cccl_device_binary_transform(
                self.build_data,
                d_in1.iter_data,
                d_in2.iter_data,
                d_out.iter_data,
                <uint64_t>num_items,
                op.op_data,
                c_stream
            )
        if (status != 0):
            raise RuntimeError("Failed to compute binary transform")

    def _get_cubin(self):
        return self.build_data.cubin[:self.build_data.cubin_size]


# -----------------
#   DeviceHistogram
# -----------------
cdef extern from "cccl/c/histogram.h":
    cdef struct cccl_device_histogram_build_result_t 'cccl_device_histogram_build_result_t':
        const char* cubin
        size_t cubin_size

    cdef CUresult cccl_device_histogram_build(
        cccl_device_histogram_build_result_t *build_ptr,
        int num_channels,
        int num_active_channels,
        cccl_iterator_t d_samples,
        int num_output_levels_val,
        cccl_iterator_t d_output_histograms,
        cccl_value_t h_levels,
        int64_t num_rows,
        int64_t row_stride_samples,
        bint is_evenly_segmented,
        int, int, const char *, const char *, const char *, const char *
    ) nogil

    cdef CUresult cccl_device_histogram_even(
        cccl_device_histogram_build_result_t build,
        void *d_storage_ptr,
        size_t *d_storage_nbytes,
        cccl_iterator_t d_samples,
        cccl_iterator_t d_output_histograms,
        cccl_value_t num_output_levels,
        cccl_value_t lower_level,
        cccl_value_t upper_level,
        int64_t num_row_pixels,
        int64_t num_rows,
        int64_t row_stride_samples,
        CUstream stream
    ) nogil

    cdef CUresult cccl_device_histogram_cleanup(
        cccl_device_histogram_build_result_t *build_ptr,
    ) nogil


cdef class DeviceHistogramBuildResult:
    cdef cccl_device_histogram_build_result_t build_data

    def __dealloc__(DeviceHistogramBuildResult self):
        cdef CUresult status = -1
        with nogil:
            status = cccl_device_histogram_cleanup(&self.build_data)
        if (status != 0):
            print(f"Return code {status} encountered during histogram result cleanup")


    def __cinit__(
        DeviceHistogramBuildResult self,
        int num_channels,
        int num_active_channels,
        Iterator d_samples,
        int num_levels,
        Iterator d_histogram,
        Value h_levels,
        int num_rows,
        int row_stride_samples,
        bint is_evenly_segmented,
        CommonData common_data
    ):
        cdef CUresult status = -1
        cdef int cc_major = common_data.get_cc_major()
        cdef int cc_minor = common_data.get_cc_minor()
        cdef const char *cub_path = common_data.cub_path_get_c_str()
        cdef const char *thrust_path = common_data.thrust_path_get_c_str()
        cdef const char *libcudacxx_path = common_data.libcudacxx_path_get_c_str()
        cdef const char *ctk_path = common_data.ctk_path_get_c_str()

        memset(&self.build_data, 0, sizeof(cccl_device_histogram_build_result_t))
        with nogil:
            status = cccl_device_histogram_build(
                &self.build_data,
                num_channels,
                num_active_channels,
                d_samples.iter_data,
                num_levels,
                d_histogram.iter_data,
                h_levels.value_data,
                num_rows,
                row_stride_samples,
                is_evenly_segmented,
                cc_major,
                cc_minor,
                cub_path,
                thrust_path,
                libcudacxx_path,
                ctk_path,
            )
        if status != 0:
            raise RuntimeError(
                f"Failed building histogram, error code: {status}"
            )

    cpdef int compute_even(
        DeviceHistogramBuildResult self,
        temp_storage_ptr,
        temp_storage_bytes,
        Iterator d_samples,
        Iterator d_histogram,
        Value h_num_output_levels,
        Value h_lower_level,
        Value h_upper_level,
        int num_row_pixels,
        int num_rows,
        int row_stride_samples,
        stream
    ):
        cdef CUresult status = -1
        cdef void *storage_ptr = (<void *><size_t>temp_storage_ptr) if temp_storage_ptr else NULL
        cdef size_t storage_sz = <size_t>temp_storage_bytes
        cdef CUstream c_stream = <CUstream><size_t>(stream) if stream else NULL

        with nogil:
            status = cccl_device_histogram_even(
                self.build_data,
                storage_ptr,
                &storage_sz,
                d_samples.iter_data,
                d_histogram.iter_data,
                h_num_output_levels.value_data,
                h_lower_level.value_data,
                h_upper_level.value_data,
                num_row_pixels,
                num_rows,
                row_stride_samples,
                c_stream
            )
        if status != 0:
            raise RuntimeError(
                f"Failed executing histogram, error code: {status}"
            )
        return storage_sz


    def _get_cubin(self):
        return self.build_data.cubin[:self.build_data.cubin_size]<|MERGE_RESOLUTION|>--- conflicted
+++ resolved
@@ -32,22 +32,6 @@
 
 
 cdef extern from "cccl/c/types.h":
-<<<<<<< HEAD
-    ctypedef enum cccl_type_enum:
-        CCCL_INT8
-        CCCL_INT16
-        CCCL_INT32
-        CCCL_INT64
-        CCCL_UINT8
-        CCCL_UINT16
-        CCCL_UINT32
-        CCCL_UINT64
-        CCCL_FLOAT16
-        CCCL_FLOAT32
-        CCCL_FLOAT64
-        CCCL_STORAGE
-        CCCL_BOOLEAN
-=======
     cpdef enum cccl_type_enum:
         INT8 "CCCL_INT8"
         INT16 "CCCL_INT16"
@@ -57,11 +41,11 @@
         UINT16 "CCCL_UINT16"
         UINT32 "CCCL_UINT32"
         UINT64 "CCCL_UINT64"
+        FLOAT16 "CCCL_FLOAT16"
         FLOAT32 "CCCL_FLOAT32"
         FLOAT64 "CCCL_FLOAT64"
         STORAGE "CCCL_STORAGE"
         BOOLEAN "CCCL_BOOLEAN"
->>>>>>> 9772e25b
 
     cpdef enum cccl_op_kind_t:
        STATELESS "CCCL_STATELESS"
@@ -148,284 +132,6 @@
             f"got '{type(arg)}'"
         )
 
-<<<<<<< HEAD
-
-cdef class IntEnumerationMember:
-    """
-    Represents enumeration member which records the enumeration it is a part of
-    for type-checking.
-    """
-    cdef object parent_class
-    cdef str enum_name
-    cdef str attr_name
-    cdef int attr_value
-
-    def __cinit__(self, object parent_class, str enum_name, str attr_name, int attr_value):
-        self.parent_class = parent_class
-        self.enum_name = enum_name
-        self.attr_name = attr_name
-        self.attr_value = attr_value
-
-    cdef str get_repr_str(self):
-        return f"<{self.enum_name}.{self.attr_name}: {self.attr_value}>"
-
-    def __repr__(self):
-        return self.get_repr_str()
-
-    def __str__(self):
-        return self.get_repr_str()
-
-    @property
-    def parent_class(self):
-        "Type of parental enumeration"
-        return self.parent_class
-
-    @property
-    def name(self):
-        "Name of the enumeration member"
-        return self.attr_name
-
-    @property
-    def value(self):
-        return self.attr_value
-
-    def __int__(self):
-        return int(self.attr_value)
-
-    def __hash__(self):
-        cdef object _cmp_key = (type(self), self.parent_class, <object>self.attr_value)
-        return hash(_cmp_key)
-
-    def __eq__(self, other):
-        cdef IntEnumerationMember rhs
-        if type(other) == type(self):
-            rhs = <IntEnumerationMember>other
-            return (self.attr_value == rhs.attr_value) and (self.parent_class == rhs.parent_class)
-        else:
-            return False
-
-
-cdef class IntEnumerationBase:
-    cdef str enum_name
-
-    def __cinit__(self):
-        self.enum_name = "Undefined"
-
-    @property
-    def __name__(self):
-        return self.enum_name
-
-    def __repr__(self):
-        return f"<enum '{self.enum_name}'>"
-
-    def __str__(self):
-        return f"<enum '{self.enum_name}'>"
-
-
-cdef class Enumeration_CCCLType(IntEnumerationBase):
-    "Enumeration of CCCL types"
-    cdef IntEnumerationMember _int8
-    cdef IntEnumerationMember _int16
-    cdef IntEnumerationMember _int32
-    cdef IntEnumerationMember _int64
-    cdef IntEnumerationMember _uint8
-    cdef IntEnumerationMember _uint16
-    cdef IntEnumerationMember _uint32
-    cdef IntEnumerationMember _uint64
-    cdef IntEnumerationMember _float16
-    cdef IntEnumerationMember _float32
-    cdef IntEnumerationMember _float64
-    cdef IntEnumerationMember _storage
-    cdef IntEnumerationMember _boolean
-
-    def __cinit__(self):
-        self.enum_name = "TypeEnum"
-        self._int8 = self.make_INT8()
-        self._int16 = self.make_INT16()
-        self._int32 = self.make_INT32()
-        self._int64 = self.make_INT64()
-        self._uint8 = self.make_UINT8()
-        self._uint16 = self.make_UINT16()
-        self._uint32 = self.make_UINT32()
-        self._uint64 = self.make_UINT64()
-        self._float16 = self.make_FLOAT16()
-        self._float32 = self.make_FLOAT32()
-        self._float64 = self.make_FLOAT64()
-        self._storage = self.make_STORAGE()
-        self._boolean = self.make_BOOLEAN()
-
-    @property
-    def INT8(self):
-        return self._int8
-
-    @property
-    def INT16(self):
-        return self._int16
-
-    @property
-    def INT32(self):
-        return self._int32
-
-    @property
-    def INT64(self):
-        return self._int64
-
-    @property
-    def UINT8(self):
-        return self._uint8
-
-    @property
-    def UINT16(self):
-        return self._uint16
-
-    @property
-    def UINT32(self):
-        return self._uint32
-
-    @property
-    def UINT64(self):
-        return self._uint64
-
-    @property
-    def FLOAT16(self):
-        return self._float16
-
-    @property
-    def FLOAT32(self):
-        return self._float32
-
-    @property
-    def FLOAT64(self):
-        return self._float64
-
-    @property
-    def STORAGE(self):
-        return self._storage
-
-    @property
-    def BOOLEAN(self):
-        return self._boolean
-
-    cdef IntEnumerationMember make_INT8(self):
-        cdef str prop_name = "INT8"
-        return IntEnumerationMember(
-            type(self),
-            self.enum_name,
-            prop_name,
-            cccl_type_enum.CCCL_INT8
-        )
-
-    cdef IntEnumerationMember make_INT16(self):
-        cdef str prop_name = "INT16"
-        return IntEnumerationMember(
-            type(self),
-            self.enum_name,
-            prop_name,
-            cccl_type_enum.CCCL_INT16
-        )
-
-    cdef IntEnumerationMember make_INT32(self):
-        cdef str prop_name = "INT32"
-        return IntEnumerationMember(
-            type(self),
-            self.enum_name,
-            prop_name,
-            cccl_type_enum.CCCL_INT32
-        )
-
-    cdef IntEnumerationMember make_INT64(self):
-        cdef str prop_name = "INT64"
-        return IntEnumerationMember(
-            type(self),
-            self.enum_name,
-            prop_name,
-            cccl_type_enum.CCCL_INT64
-        )
-
-    cdef IntEnumerationMember make_UINT8(self):
-        cdef str prop_name = "UINT8"
-        return IntEnumerationMember(
-            type(self),
-            self.enum_name,
-            prop_name,
-            cccl_type_enum.CCCL_UINT8
-        )
-
-    cdef IntEnumerationMember make_UINT16(self):
-        cdef str prop_name = "UINT16"
-        return IntEnumerationMember(
-            type(self),
-            self.enum_name,
-            prop_name,
-            cccl_type_enum.CCCL_UINT16
-        )
-
-    cdef IntEnumerationMember make_UINT32(self):
-        cdef str prop_name = "UINT32"
-        return IntEnumerationMember(
-            type(self),
-            self.enum_name,
-            prop_name,
-            cccl_type_enum.CCCL_UINT32
-        )
-
-    cdef IntEnumerationMember make_UINT64(self):
-        cdef str prop_name = "UINT64"
-        return IntEnumerationMember(
-            type(self),
-            self.enum_name,
-            prop_name,
-            cccl_type_enum.CCCL_UINT64
-        )
-
-    cdef IntEnumerationMember make_FLOAT16(self):
-        cdef str prop_name = "FLOAT16"
-        return IntEnumerationMember(
-            type(self),
-            self.enum_name,
-            prop_name,
-            cccl_type_enum.CCCL_FLOAT16
-        )
-
-    cdef IntEnumerationMember make_FLOAT32(self):
-        cdef str prop_name = "FLOAT32"
-        return IntEnumerationMember(
-            type(self),
-            self.enum_name,
-            prop_name,
-            cccl_type_enum.CCCL_FLOAT32
-        )
-
-    cdef IntEnumerationMember make_FLOAT64(self):
-        cdef str prop_name = "FLOAT64"
-        return IntEnumerationMember(
-            type(self),
-            self.enum_name,
-            prop_name,
-            cccl_type_enum.CCCL_FLOAT64
-        )
-
-
-    cdef IntEnumerationMember make_STORAGE(self):
-        cdef str prop_name = "STORAGE"
-        return IntEnumerationMember(
-            type(self),
-            self.enum_name,
-            prop_name,
-            cccl_type_enum.CCCL_STORAGE
-        )
-
-    cdef IntEnumerationMember make_BOOLEAN(self):
-        cdef str prop_name = "BOOLEAN"
-        return IntEnumerationMember(
-            type(self),
-            self.enum_name,
-            prop_name,
-            cccl_type_enum.CCCL_BOOLEAN
-        )
-
-=======
->>>>>>> 9772e25b
 OpKind = cccl_op_kind_t
 TypeEnum = cccl_type_enum
 IteratorKind = cccl_iterator_kind_t

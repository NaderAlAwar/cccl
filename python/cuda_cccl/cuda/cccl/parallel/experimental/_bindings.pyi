--- conflicted
+++ resolved
@@ -405,7 +405,6 @@
         stream,
     ) -> None: ...
 
-<<<<<<< HEAD
 # -----------------
 # DeviceSegmentedSort
 # -----------------
@@ -428,7 +427,7 @@
         selector: int,
         stream,
     ) -> tuple[int, int]: ...
-=======
+
 # ---------------------
 # DeviceThreeWayPartition
 # ---------------------
@@ -454,5 +453,4 @@
         d_num_selected_out: Iterator,
         num_items: int,
         stream,
-    ) -> int: ...
->>>>>>> fac34037
+    ) -> int: ...
--- conflicted
+++ resolved
@@ -4,50 +4,6 @@
 
 from typing_extensions import Buffer
 
-<<<<<<< HEAD
-class IntEnumerationMember:
-    def __init__(self, parent_class, name: str, value: int):
-        pass
-
-    def __repr__(self) -> str: ...
-    def __str__(self) -> str: ...
-    @property
-    def name(self) -> str: ...
-    @property
-    def parent_class(self): ...
-    @property
-    def value(self) -> int: ...
-    def __hash__(self) -> int: ...
-    def __eq__(self, other) -> bool: ...
-
-class Enumeration_CCCLType:
-    @property
-    def INT8(self) -> IntEnumerationMember: ...
-    @property
-    def INT16(self) -> IntEnumerationMember: ...
-    @property
-    def INT32(self) -> IntEnumerationMember: ...
-    @property
-    def INT64(self) -> IntEnumerationMember: ...
-    @property
-    def UINT8(self) -> IntEnumerationMember: ...
-    @property
-    def UINT16(self) -> IntEnumerationMember: ...
-    @property
-    def UINT32(self) -> IntEnumerationMember: ...
-    @property
-    def UINT64(self) -> IntEnumerationMember: ...
-    @property
-    def FLOAT16(self) -> IntEnumerationMember: ...
-    @property
-    def FLOAT32(self) -> IntEnumerationMember: ...
-    @property
-    def FLOAT64(self) -> IntEnumerationMember: ...
-    @property
-    def STORAGE(self) -> IntEnumerationMember: ...
-
-=======
->>>>>>> 9772e25b
 class OpKind(IntEnum):
     _value_: int
     STATELESS = ...
@@ -85,6 +41,7 @@
     UINT16 = ...
     UINT32 = ...
     UINT64 = ...
+    FLOAT16 = ...
     FLOAT32 = ...
     FLOAT64 = ...
     STORAGE = ...

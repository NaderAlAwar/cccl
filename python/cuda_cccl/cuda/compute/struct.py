# Copyright (c) 2025, NVIDIA CORPORATION & AFFILIATES. ALL RIGHTS RESERVED.
#
#
# SPDX-License-Identifier: Apache-2.0 WITH LLVM-exception

"""
This module provides `gpu_struct`, a factory for producing "struct" types that have
pass-by-value semantics when used with Numba CUDA device functions.

Numba supports record types, but they have pass-by-reference semantics:

.. code-block:: python

    from numba.np.numpy_support import from_struct_dtype
    from numba import cuda
    import numpy as np

    tp = from_struct_dtype(np.dtype([('x', 'i4'), ('y', 'i8')]))

    def foo(a: tp, b: tp):
        return a

    ptx, _ = cuda.compile(foo, (tp, tp))
    print(ptx)

Inspecting the PTX, we see that the structs are passed by reference to the device function
`foo`.

.. code-block:: ptx

    .visible .func  (.param .b64 func_retval0) foo(
            .param .b64 foo_param_0,
            .param .b64 foo_param_1
    )

With gpu_struct, we can create a struct type with pass-by-value semantics:

.. code-block:: python

    from numba.core.extending import as_numba_type
    from cuda.compute import gpu_struct

    S = gpu_struct({'x': np.int32, 'y': np.int64})
    tp = as_numba_type(S)

    def foo(a: tp, b: tp):
        return a

    ptx, _ = cuda.compile(foo, (tp, tp))
    print(ptx)

Inspecting the PTX, we see that the structs are passed by value to the device function:

.. code-block:: ptx

    .visible .func  (.param .align 8 .b8 func_retval0[16]) foo(
        .param .b32 foo_param_0,
        .param .b64 foo_param_1,
        .param .b32 foo_param_2,
        .param .b64 foo_param_3
)
"""

import functools
import operator
from types import new_class
from typing import Any, Union

import numba
import numpy as np
from numba import types
from numba.core import cgutils
from numba.core.extending import (
    make_attribute_wrapper,
    models,
    overload,
    register_model,
    typeof_impl,
)
<<<<<<< HEAD
from numba.core.imputils import lower_cast
=======
>>>>>>> 08938029
from numba.core.typeconv import Conversion
from numba.core.typing import signature as nb_signature
from numba.core.typing.templates import AttributeTemplate, ConcreteTemplate
from numba.cuda.cudadecl import registry as cuda_registry
from numba.extending import as_numba_type, lower_builtin, lower_cast


def gpu_struct(field_dict: Union[dict, np.dtype, type], name: str = "AnonymousStruct"):
    """
    A factory for creating struct types with pass-by-value semantics in Numba.

    Args:
        field_dict
            A dictionary, numpy dtype, or annotated class providing the
            mapping of field names to data types.

        name
            The name of the struct type that will be returned.

    Returns:
        A Python class that has been registered with Numba as a struct type.
        ``as_numba_type()`` can be used to get the underlying Numba type.
        Instances of this class can be passed as arguments to device functions.

    Examples:

    Construction from a dictionary.

    .. code-block:: python

        S = gpu_struct({'x': np.int32, 'y': np.int64})

    Construction from a numpy dtype.

    .. code-block:: python

        S = gpu_struct(np.dtype([('x', 'i4'), ('y', 'i8')]))

    Construction from an annotated class.

    .. code-block:: python

        @gpu_struct
        class MyStruct:
            x: np.int32
            y: np.int64

    Nesting gpu_structs.

    .. code-block:: python

        @gpu_struct
        class MyStruct:
            x: np.int32
            y: np.int64

        @gpu_struct
        class MyNestedStruct:
            a: MyStruct
            b: MyStruct

    Compiling a device function with gpu_struct arguments.

    .. code-block:: python

        def foo(a: MyStruct, b: MyStruct):
            return a

        nb_type = as_numba_type(MyStruct)
        ptx, _ = cuda.compile(foo, (nb_type, nb_type))
        print(ptx)
    """
    # Handle numpy dtype input
    if isinstance(field_dict, np.dtype):
        return _from_numpy_record_dtype(field_dict)

    # Handle annotated class (decorator usage)
    if isinstance(field_dict, type) and hasattr(field_dict, "__annotations__"):
        name = field_dict.__name__
        field_dict = field_dict.__annotations__

    # At this point, field_dict must be a dict
    assert isinstance(field_dict, dict)

    # Convert all fields to numba types
    field_spec = {key: _convert_field_type(val) for key, val in field_dict.items()}

    # Create base struct
    struct_class = make_struct_type(
        name,
        tuple(field_spec.keys()),
        tuple(field_spec.values()),
    )

    # Add Python-side features to make this usable as a regular Python type
    _patch_struct_class(struct_class)

    return struct_class


class _Struct:
    """Internal base class for all gpu_structs."""

    _fields: dict[str, Any]


@functools.lru_cache(maxsize=256)
def make_struct_type(name, field_names, field_types):
    """
    Core factory function that uses the Numba extension machinery to
    create a struct type with pass-by-value semantics.

    - Creates a Python type (and corresponding Numba type) representing a struct with the given
      field names and types.
    - Implements typing and lowering for operations like construction, indexing, and attribute
      access within device functions.
    - Returns the Python type. The corresponding Numba type can be obtained using
      ``as_numba_type()``.

    Note, the return Python type does not have any useful methods or attributes,
    other than the private class attribute ``_field_spec`` containing the  mapping
    of field names to field types. Any Python-side functionality can be implemented
    by patching in methods.

    Args:
        name
            The name of the struct type that will be returned.
        field_names
            A tuple of field names.
        field_types
            A tuple of field types.

    Returns:
        Python type that can be used to construct struct instances. The corresponding
        Numba type can be obtained using ``as_numba_type()``.
    """
    struct_class = new_class(name, bases=(_Struct,))
    raw_field_spec = dict(zip(field_names, field_types))
    assert all(
        _is_struct_type(tp) or isinstance(tp, types.Type)
        for tp in raw_field_spec.values()
    )

    # Convert struct classes to Numba types for internal use
    field_spec = {
        name: as_numba_type(typ) if _is_struct_type(typ) else typ
        for name, typ in raw_field_spec.items()
    }

    # Store the original field_spec with struct classes for user access
    struct_class._field_spec = raw_field_spec

    # The internal Numba type for this struct
    class StructType(numba.types.Type):
        def __init__(self):
            super().__init__(name=struct_class.__name__)

        def can_convert_from(self, typingctx, other):
            """Allow implicit conversion from tuples to struct."""

            # Check if tuple has the right number of elements
            if isinstance(other, types.UniTuple):
                tuple_size = other.count
                # Check if all elements can convert to corresponding fields
                if tuple_size == len(field_types):
                    return Conversion.safe

            elif isinstance(other, types.Tuple):
                tuple_size = len(other.types)
                if tuple_size == len(field_types):
                    # Check if each element can convert to its field
                    all_compatible = all(
                        typingctx.can_convert(src_type, tgt_type) is not None
<<<<<<< HEAD
                        for src_type, tgt_type in zip(other.types, field_types.values())
=======
                        for src_type, tgt_type in zip(other.types, field_spec.values())
>>>>>>> 08938029
                    )
                    if all_compatible:
                        return Conversion.safe

            return None
<<<<<<< HEAD

    struct_numba_type = StructType()
=======
>>>>>>> 08938029

    # The Numba type system typically works with instances of Type
    numba_type = StructType()

    # Enables as_numba_type(py_type) -> numba_type
    as_numba_type.register(struct_class, numba_type)

    # Enables typeof(py_val) -> numba_type
    @typeof_impl.register(struct_class)
    def typeof_struct(val, c):
        return StructType()

    # Models the type as a struct in the Numba type system
    @register_model(StructType)
    class StructModel(models.StructModel):
        def __init__(self, dmm, fe_type):
            members = [(name, typ) for name, typ in field_spec.items()]
            super().__init__(dmm, fe_type, members)

    # Implements attribute access for the struct type
    class StructAttrsTemplate(AttributeTemplate):
        pass

    for field_name, field_numba_type in field_spec.items():

        def resolver(self, struct):
            return field_numba_type

        setattr(StructAttrsTemplate, f"resolve_{field_name}", resolver)

    for field_name in field_spec:
        make_attribute_wrapper(StructType, field_name, field_name)

    field_names_list = list(field_spec.keys())

    # Implements indexing for the struct type
    @overload(operator.getitem)
    def struct_getitem(struct_val, idx):
        if not isinstance(struct_val, StructType):
            return

        # Compile-time constant index
        if isinstance(idx, (types.IntegerLiteral)):
            idx_val = getattr(idx, "literal_value", getattr(idx, "value", None))

            if idx_val is None or not (0 <= idx_val < len(field_names_list)):

                def error_impl(struct_val, idx):
                    raise IndexError(
                        f"Index out of range for struct with {len(field_names_list)} fields"
                    )

                return error_impl

<<<<<<< HEAD
    # Add tuple() conversion support to enable unpacking with explicit conversion
    # Usage: a, b = tuple(struct)
    @overload(tuple)
    def struct_as_tuple(struct_val):
        if not isinstance(struct_val, StructType):
            return

        # Generate code to extract all fields and return as tuple
        field_accesses = [f"struct_val.{fname}" for fname in field_names_list]
        impl_code = f"""
def struct_as_tuple_impl(struct_val):
    return ({", ".join(field_accesses)},)
"""
        local_vars = {}
        exec(impl_code, {}, local_vars)
        return local_vars["struct_as_tuple_impl"]

    # Typing for constructor
=======
            # exec required: Numba needs compile-time field name for type inference
            field_name = field_names_list[idx_val]
            exec(
                f"def impl(struct_val, idx): return struct_val.{field_name}",
                namespace := {},
            )
            return namespace["impl"]

        # Runtime index
        # exec required: Numba needs explicit field access per branch for type inference
        conditions = "\n".join(
            f"    {'if' if i == 0 else 'elif'} idx == {i}: return struct_val.{name}"
            for i, name in enumerate(field_names_list)
        )
        exec(
            f"def impl(struct_val, idx):\n{conditions}\n    else: raise IndexError('Index out of range')",
            namespace := {},
        )
        return namespace["impl"]

    # Implements construction for the struct type
>>>>>>> 08938029
    @cuda_registry.register
    class StructConstructor(ConcreteTemplate):
        key = struct_class
        cases = [nb_signature(numba_type, *list(field_spec.values()))]

    cuda_registry.register_global(struct_class, numba.types.Function(StructConstructor))

    def struct_constructor(context, builder, sig, args):
        ty = sig.return_type
        retval = cgutils.create_struct_proxy(ty)(context, builder)
        for field_name, val in zip(field_spec.keys(), args):
            setattr(retval, field_name, val)
        return retval._getvalue()

    lower_builtin(struct_class, *list(field_spec.values()))(struct_constructor)

    # Register implicit cast from tuple to struct
    @lower_cast(types.BaseTuple, StructType)
    def tuple_to_struct_cast(context, builder, fromty, toty, val):
        """Cast a tuple to the struct type by unpacking elements."""
<<<<<<< HEAD

        # Determine tuple element types and size
        if isinstance(fromty, types.UniTuple):
            tuple_size = fromty.count
            element_types = [fromty.dtype] * tuple_size
        elif isinstance(fromty, types.Tuple):
            tuple_size = len(fromty.types)
            element_types = list(fromty.types)
        else:
            # For other tuple types, try to extract the count
            tuple_size = len(field_types)
            element_types = list(field_types.values())

        if tuple_size != len(field_types):
            raise ValueError(
                f"Cannot cast tuple of size {tuple_size} to {struct_class.__name__} "
                f"with {len(field_types)} fields"
            )

        # Create the struct
        retval = cgutils.create_struct_proxy(toty)(context, builder)

        # Extract each tuple element and assign to struct field
        for i, (field_name, target_type) in enumerate(field_types.items()):
            element = builder.extract_value(val, i)

            # Cast element to target field type if necessary
            source_type = element_types[i]
            if source_type != target_type:
                element = context.cast(builder, element, source_type, target_type)

            setattr(retval, field_name, element)

        return retval._getvalue()

    # Store the struct type on the class for later use
    struct_class._numba_type = struct_numba_type
=======
>>>>>>> 08938029

        # Determine tuple element types and size
        if isinstance(fromty, types.UniTuple):
            tuple_size = fromty.count
            element_types = [fromty.dtype] * tuple_size
        elif isinstance(fromty, types.Tuple):
            tuple_size = len(fromty.types)
            element_types = list(fromty.types)
        else:
            # For other tuple types, try to extract the count
            tuple_size = len(field_spec)
            element_types = list(field_spec.values())

        if tuple_size != len(field_spec):
            raise ValueError(
                f"Cannot cast tuple of size {tuple_size} to {struct_class.__name__} "
                f"with {len(field_types)} fields"
            )

        # Create the struct
        retval = cgutils.create_struct_proxy(toty)(context, builder)

        # Extract each tuple element and assign to struct field
        for i, (field_name, target_type) in enumerate(field_spec.items()):
            element = builder.extract_value(val, i)

            # Cast element to target field type if necessary
            source_type = element_types[i]
            if source_type != target_type:
                element = context.cast(builder, element, source_type, target_type)

            setattr(retval, field_name, element)

        return retval._getvalue()

    @lower_cast(types.Tuple, StructType)
    @lower_cast(types.UniTuple, StructType)
    def cast_tuple_to_struct(context, builder, fromty, toty, val):
        """Lower implicit cast from tuple to struct."""
        # Check tuple size matches struct fields
        if isinstance(fromty, types.UniTuple):
            if fromty.count != len(field_spec):
                return None
            tuple_types = [fromty.dtype] * fromty.count
        else:
            if len(fromty.types) != len(field_spec):
                return None
            tuple_types = list(fromty.types)

        # Build struct from tuple elements, casting each to the correct field type
        struct_val = cgutils.create_struct_proxy(toty)(context, builder)
        for i, (field_name, field_type) in enumerate(field_spec.items()):
            elem = builder.extract_value(val, i)
            # Cast tuple element to field type
            elem = context.cast(builder, elem, tuple_types[i], field_type)
            setattr(struct_val, field_name, elem)

        return struct_val._getvalue()

    return struct_class


def _patch_struct_class(struct_class):
    """Add the required Python-side attributes to the struct class after creation."""

    def _fields_from_args(self, *args, **kwargs):
        # A help for __init__ that normalizes the user-provided *args, **kwargs
        # into a dictionary of fields

        field_spec = self.__class__._field_spec

        if args and isinstance(args[0], dict):
            fields = args[0]
        elif args:
            assert len(args) == len(field_spec), (
                f"Expected {len(field_spec)} arguments, got {len(args)}"
            )
            fields = dict(zip(field_spec.keys(), args))
        else:
            fields = kwargs

        assert fields.keys() == field_spec.keys()

        # Convert values to the correct field types
        fields = {
            name: _coerce_value(field_spec[name], fields[name]) for name in field_spec
        }
        return fields

    def __init__(self, *args, **kwargs):
        """Supporting construction from positional, keyword, and dict arguments."""

        self._fields = _fields_from_args(self, *args, **kwargs)

        for name, value in self._fields.items():
            setattr(self, name, value)

        # NumPy array representation:
        self._data = np.asarray(_as_numpy_record_value(self))
        self.__array_interface__ = self._data.__array_interface__

    struct_class.__init__ = __init__
    struct_class.dtype = _as_numpy_record_dtype(struct_class)


def _from_numpy_record_dtype(dtype: np.dtype) -> Union[_Struct, np.dtype]:
    """Convert a numpy record dtype to a gpu_struct type."""
    if dtype.type != np.void:
        return dtype
    if dtype.fields is None:
        return dtype
    return gpu_struct(
        {
            name: _from_numpy_record_dtype(field_info[0])
            for name, field_info in dtype.fields.items()
        }
    )


def _as_numpy_record_dtype(typ):
    """Convert a gpu_struct *type* to a numpy record dtype."""
    return (
        np.dtype(
            [(k, _as_numpy_record_dtype(v)) for k, v in typ._field_spec.items()],
            align=True,
        )
        if _is_struct_type(typ)
        else numba.np.numpy_support.as_dtype(typ)
    )


def _as_numpy_record_value(val) -> np.void:
    """Convert a gpu_struct *value* to a numpy record."""

    def _fields_to_tuples(fields_dict: dict[str, Any]) -> tuple[Any, ...]:
        return tuple(
            _fields_to_tuples(v._fields) if isinstance(v, _Struct) else v
            for v in fields_dict.values()
        )

    return np.void(
        _fields_to_tuples(val._fields), dtype=_as_numpy_record_dtype(type(val))
    )


def _coerce_value(field_type, value: Any) -> Any:
    if isinstance(value, _Struct):
        return value
    if isinstance(value, tuple):
        return field_type(*value)
    if isinstance(value, dict):
        return field_type(**value)
    return field_type(value)


def _convert_field_type(val):
    """Convert a field value to a numba-compatible type."""
    if isinstance(val, dict):
        return gpu_struct(val)
    if _is_struct_type(val):
        return val
    return numba.np.numpy_support.from_dtype(val)


def _is_struct_type(typ: Any) -> bool:
    """Check if a type is a GPU struct class."""
    return isinstance(typ, type) and issubclass(typ, _Struct)<|MERGE_RESOLUTION|>--- conflicted
+++ resolved
@@ -77,10 +77,6 @@
     register_model,
     typeof_impl,
 )
-<<<<<<< HEAD
-from numba.core.imputils import lower_cast
-=======
->>>>>>> 08938029
 from numba.core.typeconv import Conversion
 from numba.core.typing import signature as nb_signature
 from numba.core.typing.templates import AttributeTemplate, ConcreteTemplate
@@ -254,21 +250,12 @@
                     # Check if each element can convert to its field
                     all_compatible = all(
                         typingctx.can_convert(src_type, tgt_type) is not None
-<<<<<<< HEAD
-                        for src_type, tgt_type in zip(other.types, field_types.values())
-=======
                         for src_type, tgt_type in zip(other.types, field_spec.values())
->>>>>>> 08938029
                     )
                     if all_compatible:
                         return Conversion.safe
 
             return None
-<<<<<<< HEAD
-
-    struct_numba_type = StructType()
-=======
->>>>>>> 08938029
 
     # The Numba type system typically works with instances of Type
     numba_type = StructType()
@@ -323,26 +310,6 @@
 
                 return error_impl
 
-<<<<<<< HEAD
-    # Add tuple() conversion support to enable unpacking with explicit conversion
-    # Usage: a, b = tuple(struct)
-    @overload(tuple)
-    def struct_as_tuple(struct_val):
-        if not isinstance(struct_val, StructType):
-            return
-
-        # Generate code to extract all fields and return as tuple
-        field_accesses = [f"struct_val.{fname}" for fname in field_names_list]
-        impl_code = f"""
-def struct_as_tuple_impl(struct_val):
-    return ({", ".join(field_accesses)},)
-"""
-        local_vars = {}
-        exec(impl_code, {}, local_vars)
-        return local_vars["struct_as_tuple_impl"]
-
-    # Typing for constructor
-=======
             # exec required: Numba needs compile-time field name for type inference
             field_name = field_names_list[idx_val]
             exec(
@@ -364,7 +331,6 @@
         return namespace["impl"]
 
     # Implements construction for the struct type
->>>>>>> 08938029
     @cuda_registry.register
     class StructConstructor(ConcreteTemplate):
         key = struct_class
@@ -385,46 +351,6 @@
     @lower_cast(types.BaseTuple, StructType)
     def tuple_to_struct_cast(context, builder, fromty, toty, val):
         """Cast a tuple to the struct type by unpacking elements."""
-<<<<<<< HEAD
-
-        # Determine tuple element types and size
-        if isinstance(fromty, types.UniTuple):
-            tuple_size = fromty.count
-            element_types = [fromty.dtype] * tuple_size
-        elif isinstance(fromty, types.Tuple):
-            tuple_size = len(fromty.types)
-            element_types = list(fromty.types)
-        else:
-            # For other tuple types, try to extract the count
-            tuple_size = len(field_types)
-            element_types = list(field_types.values())
-
-        if tuple_size != len(field_types):
-            raise ValueError(
-                f"Cannot cast tuple of size {tuple_size} to {struct_class.__name__} "
-                f"with {len(field_types)} fields"
-            )
-
-        # Create the struct
-        retval = cgutils.create_struct_proxy(toty)(context, builder)
-
-        # Extract each tuple element and assign to struct field
-        for i, (field_name, target_type) in enumerate(field_types.items()):
-            element = builder.extract_value(val, i)
-
-            # Cast element to target field type if necessary
-            source_type = element_types[i]
-            if source_type != target_type:
-                element = context.cast(builder, element, source_type, target_type)
-
-            setattr(retval, field_name, element)
-
-        return retval._getvalue()
-
-    # Store the struct type on the class for later use
-    struct_class._numba_type = struct_numba_type
-=======
->>>>>>> 08938029
 
         # Determine tuple element types and size
         if isinstance(fromty, types.UniTuple):

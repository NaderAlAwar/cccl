--- conflicted
+++ resolved
@@ -67,21 +67,7 @@
         match self.init_kind:
             case _bindings.InitKind.NO_INIT:
                 self.init_value_cccl = None
-<<<<<<< HEAD
-
-                # Extract value type from input (either device array or iterator)
-                if isinstance(d_in, DeviceArrayLike):
-                    value_type = numba.from_dtype(protocols.get_dtype(d_in))
-                elif isinstance(d_in, IteratorBase):
-                    value_type = d_in.value_type
-                else:
-                    raise ValueError(
-                        "Input must be either a DeviceArrayLike or IteratorBase"
-                    )
-
-=======
                 value_type = get_value_type(d_in)
->>>>>>> 33e02567
                 init_value_type_info = self.d_in_cccl.value_type
 
             case _bindings.InitKind.FUTURE_VALUE_INIT:

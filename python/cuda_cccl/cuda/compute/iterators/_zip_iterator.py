# Copyright (c) 2025, NVIDIA CORPORATION & AFFILIATES. ALL RIGHTS RESERVED.
#
# SPDX-License-Identifier: Apache-2.0 WITH LLVM-exception

import ctypes

from llvmlite import ir  # noqa: F401
from numba import cuda, types  # noqa: F401
from numba.core.datamodel.registry import default_manager  # noqa: F401
from numba.core.extending import as_numba_type, intrinsic  # noqa: F401

from ..struct import make_struct_type
from ._iterators import (
    IteratorBase,
    IteratorKind,
    pointer,
)


class ZipIteratorKind(IteratorKind):
    pass


def _get_zip_iterator_metadata(iterators):
    # return the cvalue, state_type, and value_type for the zip iterator
    # composed of the input iterators

    n_iterators = len(iterators)

    # ctypes struct for the combined state:
    fields = [(f"iter_{i}", it.cvalue.__class__) for i, it in enumerate(iterators)]
    ZipCValueStruct = type("ZipCValueStruct", (ctypes.Structure,), {"_fields_": fields})

    # this iterator's state is a struct composed of the states of the input iterators:
    state_field_names = tuple(f"state_{i}" for i in range(n_iterators))
    state_field_types = tuple(it.state_type for it in iterators)
    ZipState = make_struct_type("ZipState", state_field_names, state_field_types)

    # this iterator's value is a struct composed of the values of the input iterators:
    value_field_names = tuple(f"value_{i}" for i in range(n_iterators))
    value_field_types = tuple(it.value_type for it in iterators)
    ZipValue = make_struct_type("ZipValue", value_field_names, value_field_types)

    cvalue = ZipCValueStruct(
        **{f"iter_{i}": it.cvalue for i, it in enumerate(iterators)}
    )
<<<<<<< HEAD
    state_type = ZipState._numba_type
    value_type = ZipValue._numba_type
=======
    state_type = as_numba_type(ZipState)
    value_type = as_numba_type(ZipValue)
>>>>>>> 08938029
    return cvalue, state_type, value_type, ZipValue


def _get_advance_and_dereference_functions(iterators):
    # Generate the advance and dereference functions for the zip iterator
    # composed of the input iterators
    # Put simply, the advance method invokes the advance method of each input
    # iterator, and the dereference method invokes the dereference method of each
    # input iterator.

    n_iterators = len(iterators)

    # Create a local namespace for this zip iterator to avoid polluting globals
    # and prevent name collisions when nesting zip iterators
    local_ns = {
        "intrinsic": intrinsic,
        "types": types,
        "ir": ir,
        "default_manager": default_manager,
    }

    # Within the advance and dereference methods of this iterator, we need a way
    # to get pointers to the fields of the state struct (advance and dereference),
    # and the value struct (dereference). This needs `n` custom intrinsics, one
    # for each field. The loop below defines those intrinsics:
    for field_idx in range(n_iterators):
        func_name = f"get_field_ptr_{field_idx}"

        # Create the intrinsic function
        intrinsic_code = f"""
@intrinsic
def {func_name}(context, struct_ptr_type):
    def codegen(context, builder, sig, args):
        struct_ptr = args[0]
        # Use GEP to get pointer to field at index {field_idx}
        field_ptr = builder.gep(
            struct_ptr,
            [ir.Constant(ir.IntType(32), 0), ir.Constant(
                ir.IntType(32), {field_idx})],
        )
        return field_ptr

    struct_model = default_manager.lookup(struct_ptr_type.dtype)
    field_type = struct_model._members[{field_idx}]
    return types.CPointer(field_type)(struct_ptr_type), codegen
"""
        # Execute the code to create the intrinsic function in local namespace
        exec(intrinsic_code, local_ns)

    # Now we can define the advance and dereference methods of this iterator,
    # which also need to be defined dynamically because they will use the
    # intrinsics defined above.
    for i, it in enumerate(iterators):
<<<<<<< HEAD
        globals()[f"advance_{i}"] = cuda.jit(it.advance, device=True)
        globals()[f"input_dereference_{i}"] = cuda.jit(
            it.input_dereference, device=True
        )
=======
        local_ns[f"advance_{i}"] = cuda.jit(it.advance, device=True)
        local_ns[f"input_dereference_{i}"] = cuda.jit(it.input_dereference, device=True)
>>>>>>> 08938029
        # Also compile output_dereference if available
        try:
            output_deref = it.output_dereference
            if output_deref is not None:
<<<<<<< HEAD
                globals()[f"output_dereference_{i}"] = cuda.jit(
=======
                local_ns[f"output_dereference_{i}"] = cuda.jit(
>>>>>>> 08938029
                    output_deref, device=True
                )
        except AttributeError:
            # Iterator doesn't support output operations
            pass

    # Generate the advance method, which advances each input iterator:
    advance_lines = []  # lines of code for the advance method
    input_dereference_lines = []  # lines of code for input dereference method
    output_dereference_lines = []  # lines of code for output dereference method

    # Check if all iterators support output operations
    def supports_output(it):
        try:
            return it.output_dereference is not None
        except AttributeError:
            return False

    all_support_output = all(supports_output(it) for it in iterators)

    for i in range(n_iterators):
        advance_lines.append(
            f"    state_ptr_{i} = get_field_ptr_{i}(state)\n"
            f"    advance_{i}(state_ptr_{i}, distance)"
        )
        input_dereference_lines.append(
            f"    state_ptr_{i} = get_field_ptr_{i}(state)\n"
            f"    result_ptr_{i} = get_field_ptr_{i}(result)\n"
            f"    input_dereference_{i}(state_ptr_{i}, result_ptr_{i})"
        )
        if all_support_output:
            output_dereference_lines.append(
                f"    state_ptr_{i} = get_field_ptr_{i}(state)\n"
                f"    output_dereference_{i}(state_ptr_{i}, x.value_{i})"
            )

    advance_method_code = f"""
def input_advance(state, distance):
    # Advance each iterator using dynamically created field pointer functions
{chr(10).join(advance_lines)}
"""  # chr(10) is '\n'

    input_dereference_method_code = f"""
def input_dereference(state, result):
    # Dereference each iterator using dynamically created field pointer functions
{chr(10).join(input_dereference_lines)}
"""  # chr(10) is '\n'

<<<<<<< HEAD
    # Execute the method codes:
    exec(advance_method_code, globals())
    exec(input_dereference_method_code, globals())

    advance_func = globals()["input_advance"]
    input_dereference_func = globals()["input_dereference"]
=======
    # Execute the method codes in local namespace:
    exec(advance_method_code, local_ns)
    exec(input_dereference_method_code, local_ns)

    advance_func = local_ns["input_advance"]
    input_dereference_func = local_ns["input_dereference"]
>>>>>>> 08938029

    # Generate output_dereference if all iterators support it
    output_dereference_func = None
    if all_support_output:
        output_dereference_method_code = f"""
def output_dereference(state, x):
    # Write to each iterator using dynamically created field pointer functions
{chr(10).join(output_dereference_lines)}
"""
<<<<<<< HEAD
        exec(output_dereference_method_code, globals())
        output_dereference_func = globals()["output_dereference"]
=======
        exec(output_dereference_method_code, local_ns)
        output_dereference_func = local_ns["output_dereference"]
>>>>>>> 08938029

    return advance_func, input_dereference_func, output_dereference_func


def make_zip_iterator(*iterators):
    """
    Create a ZipIterator that combines N iterators.

    Args:
        *iterators: Variable number of iterators or device arrays

    Returns:
        ZipIterator: Iterator that combines all input iterators
    """
    from .._cccl_interop import get_value_type

    if len(iterators) < 1:
        raise ValueError("At least 1 iterator is required")

    # Convert arrays to iterators if needed
    processed_iterators = []
    for it in iterators:
        if hasattr(it, "__cuda_array_interface__"):
            it = pointer(it, get_value_type(it))
        processed_iterators.append(it)

    # Validate all are iterators
    for i, it in enumerate(processed_iterators):
        if not isinstance(it, IteratorBase):
            raise TypeError(f"Argument {i} must be an iterator or device array")

    cvalue, state_type, value_type, ZipValue = _get_zip_iterator_metadata(
        processed_iterators
    )

    advance_func, input_dereference_func, output_dereference_func = (
        _get_advance_and_dereference_functions(processed_iterators)
    )

    # Check if all underlying iterators support output
    def supports_output(it):
        try:
            return it.output_dereference is not None
        except AttributeError:
            return False

    all_support_output = all(supports_output(it) for it in processed_iterators)

    class ZipIterator(IteratorBase):
        iterator_kind_type = ZipIteratorKind

        def __init__(self, iterators_list):
            self._iterators = iterators_list
            self._n_iterators = len(iterators_list)

            kinds = [it.kind for it in iterators_list]
            super().__init__(
                cvalue=cvalue,
                state_type=state_type,
                value_type=value_type,
            )
            self.kind_ = self.__class__.iterator_kind_type(
                (value_type, *kinds), self.state_type
            )

        @property
        def host_advance(self):
            return advance_func

        @property
        def advance(self):
            return advance_func

        @property
        def input_dereference(self):
            return input_dereference_func

        @property
        def output_dereference(self):
            if not all_support_output:
                raise AttributeError(
                    "ZipIterator cannot be used as output iterator when not all "
                    "underlying iterators support output"
                )
            return output_dereference_func
<<<<<<< HEAD

        # Make the ZipValue type accessible for constructing return values
        value_struct_type = ZipValue
=======
>>>>>>> 08938029

    return ZipIterator(processed_iterators)<|MERGE_RESOLUTION|>--- conflicted
+++ resolved
@@ -44,13 +44,8 @@
     cvalue = ZipCValueStruct(
         **{f"iter_{i}": it.cvalue for i, it in enumerate(iterators)}
     )
-<<<<<<< HEAD
-    state_type = ZipState._numba_type
-    value_type = ZipValue._numba_type
-=======
     state_type = as_numba_type(ZipState)
     value_type = as_numba_type(ZipValue)
->>>>>>> 08938029
     return cvalue, state_type, value_type, ZipValue
 
 
@@ -104,24 +99,13 @@
     # which also need to be defined dynamically because they will use the
     # intrinsics defined above.
     for i, it in enumerate(iterators):
-<<<<<<< HEAD
-        globals()[f"advance_{i}"] = cuda.jit(it.advance, device=True)
-        globals()[f"input_dereference_{i}"] = cuda.jit(
-            it.input_dereference, device=True
-        )
-=======
         local_ns[f"advance_{i}"] = cuda.jit(it.advance, device=True)
         local_ns[f"input_dereference_{i}"] = cuda.jit(it.input_dereference, device=True)
->>>>>>> 08938029
         # Also compile output_dereference if available
         try:
             output_deref = it.output_dereference
             if output_deref is not None:
-<<<<<<< HEAD
-                globals()[f"output_dereference_{i}"] = cuda.jit(
-=======
                 local_ns[f"output_dereference_{i}"] = cuda.jit(
->>>>>>> 08938029
                     output_deref, device=True
                 )
         except AttributeError:
@@ -170,21 +154,12 @@
 {chr(10).join(input_dereference_lines)}
 """  # chr(10) is '\n'
 
-<<<<<<< HEAD
-    # Execute the method codes:
-    exec(advance_method_code, globals())
-    exec(input_dereference_method_code, globals())
-
-    advance_func = globals()["input_advance"]
-    input_dereference_func = globals()["input_dereference"]
-=======
     # Execute the method codes in local namespace:
     exec(advance_method_code, local_ns)
     exec(input_dereference_method_code, local_ns)
 
     advance_func = local_ns["input_advance"]
     input_dereference_func = local_ns["input_dereference"]
->>>>>>> 08938029
 
     # Generate output_dereference if all iterators support it
     output_dereference_func = None
@@ -194,13 +169,8 @@
     # Write to each iterator using dynamically created field pointer functions
 {chr(10).join(output_dereference_lines)}
 """
-<<<<<<< HEAD
-        exec(output_dereference_method_code, globals())
-        output_dereference_func = globals()["output_dereference"]
-=======
         exec(output_dereference_method_code, local_ns)
         output_dereference_func = local_ns["output_dereference"]
->>>>>>> 08938029
 
     return advance_func, input_dereference_func, output_dereference_func
 
@@ -286,11 +256,5 @@
                     "underlying iterators support output"
                 )
             return output_dereference_func
-<<<<<<< HEAD
-
-        # Make the ZipValue type accessible for constructing return values
-        value_struct_type = ZipValue
-=======
->>>>>>> 08938029
 
     return ZipIterator(processed_iterators)
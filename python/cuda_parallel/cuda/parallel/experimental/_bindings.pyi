import ctypes
from typing import Any, Optional

from typing_extensions import Buffer

class IntEnumerationMember:
    def __init__(self, parent_class, name: str, value: int):
        pass

    def __repr__(self) -> str: ...
    def __str__(self) -> str: ...
    @property
    def name(self) -> str: ...
    @property
    def parent_class(self): ...
    @property
    def value(self) -> int: ...
    def __hash__(self) -> int: ...
    def __eq__(self, other) -> bool: ...

class Enumeration_CCCLType:
    @property
    def INT8(self) -> IntEnumerationMember: ...
    @property
    def INT16(self) -> IntEnumerationMember: ...
    @property
    def INT32(self) -> IntEnumerationMember: ...
    @property
    def INT64(self) -> IntEnumerationMember: ...
    @property
    def UINT8(self) -> IntEnumerationMember: ...
    @property
    def UINT16(self) -> IntEnumerationMember: ...
    @property
    def UINT32(self) -> IntEnumerationMember: ...
    @property
    def UINT64(self) -> IntEnumerationMember: ...
    @property
    def FLOAT32(self) -> IntEnumerationMember: ...
    @property
    def FLOAT64(self) -> IntEnumerationMember: ...
    @property
    def STORAGE(self) -> IntEnumerationMember: ...

class Enumeration_OpKind:
    @property
    def STATELESS(self) -> IntEnumerationMember: ...
    @property
    def STATEFUL(self) -> IntEnumerationMember: ...

class Enumeration_IteratorKind:
    @property
    def POINTER(self) -> IntEnumerationMember: ...
    @property
    def ITERATOR(self) -> IntEnumerationMember: ...

class Enumeration_SortOrder:
    @property
    def ASCENDING(self) -> IntEnumerationMember: ...
    @property
    def DESCENDING(self) -> IntEnumerationMember: ...

TypeEnum: Enumeration_CCCLType
OpKind: Enumeration_OpKind
IteratorKind: Enumeration_IteratorKind
SortOrder: Enumeration_SortOrder

def is_TypeEnum(obj) -> bool: ...
def is_OpKind(obj) -> bool: ...
def is_IteratorKind(obj) -> bool: ...
def is_SortOrder(obj) -> bool: ...

class Op:
    def __init__(
        self,
        name: Optional[str] = ...,
        operator_type: IntEnumerationMember = ...,
        ltoir=None,
        state=None,
        state_alignment: int = 1,
    ): ...
    @property
    def state(self) -> bytes: ...
    @state.setter
    def state(self, new_value: bytes) -> None: ...
    @property
    def name(self) -> str: ...
    @property
    def ltoir(self) -> bytes: ...
    @property
    def state_alignment(self) -> int: ...
    @property
    def state_typenum(self) -> int: ...
    def as_bytes(self) -> bytes: ...

class TypeInfo:
    def __init__(self, size: int, alignment: int, type_enum: IntEnumerationMember): ...
    @property
    def size(self) -> int: ...
    @property
    def alignment(self) -> int: ...
    @property
    def typenum(self) -> int: ...
    def as_bytes(self) -> bytes: ...

class Value:
    def __init__(self, type: TypeInfo, state: memoryview): ...
    @property
    def type(self) -> TypeInfo: ...
    @property
    def state(self) -> memoryview: ...
    @state.setter
    def state(self, new_value: memoryview) -> None: ...
    def as_bytes(self) -> bytes: ...

class Pointer:
    def __init__(self, arg): ...

def make_pointer_object(ptr: int | ctypes.c_void_p, owner: Any) -> Pointer: ...

class IteratorState(Buffer):
    def __init__(self, arg): ...
    @property
    def size(self) -> int: ...

class Iterator:
    def __init__(
        self,
        alignment: int,
        iterator_type: IntEnumerationMember,
        advance_fn: Op,
        dereference_fn: Op,
        value_type: TypeInfo,
        state=None,
    ):
        pass

    @property
    def advance_op(self) -> Op: ...
    @property
    def dereference_op(self) -> Op: ...
    @property
    def state(self): ...
    @state.setter
    def state(self, value) -> None: ...
    @property
    def type(self) -> IntEnumerationMember: ...
    def as_bytes(self) -> bytes: ...
    def is_kind_pointer(self) -> bool: ...
    def is_kind_iterator(self) -> bool: ...

class CommonData:
    def __init__(
        self,
        cc_major: int,
        cc_minor: int,
        cub_path: str,
        thrust_path: str,
        libcudacxx_path: str,
        ctk_path: str,
    ): ...
    @property
    def compute_capability(self) -> tuple[int, int]: ...
    @property
    def cub_path(self) -> str: ...
    @property
    def thrust_path(self) -> str: ...
    @property
    def libcudacxx_path(self) -> str: ...
    @property
    def ctk_path(self) -> str: ...

# ------------
# DeviceReduce
# ------------

class DeviceReduceBuildResult:
    def __init__(
        self,
        d_in: Iterator,
        d_out: Iterator,
        binary_op: Op,
        h_init: Value,
        info: CommonData,
    ): ...
    def compute(
        self,
        temp_storage_ptr: int | None,
        temp_storage_nbytes: int,
        d_in: Iterator,
        d_out: Iterator,
        num_items: int,
        binary_op: Op,
        h_init: Value,
        stream,
    ) -> int: ...

# ----------
# DeviceScan
# ----------

class DeviceScanBuildResult:
    def __init__(
        self,
        d_in: Iterator,
        d_out: Iterator,
        binary_op: Op,
        h_init: Value,
        force_inclusive: bool,
        info: CommonData,
    ): ...
    def compute_inclusive(
        self,
        temp_storage_ptr: int | None,
        temp_storage_nbytes: int,
        d_in: Iterator,
        d_out: Iterator,
        num_items: int,
        binary_op: Op,
        h_init: Value,
        stream,
    ) -> int: ...
    def compute_exclusive(
        self,
        temp_storage_ptr: int | None,
        temp_storage_nbytes: int,
        d_in: Iterator,
        d_out: Iterator,
        num_items: int,
        binary_op: Op,
        h_init: Value,
        stream,
    ) -> int: ...

# ---------------------
# DeviceSegmentedReduce
# ---------------------

class DeviceSegmentedReduceBuildResult:
    def __init__(
        self,
        d_in: Iterator,
        d_out: Iterator,
        start_offsets: Iterator,
        end_offsets: Iterator,
        binary_op: Op,
        h_init: Value,
        info: CommonData,
    ): ...
    def compute(
        self,
        temp_storage_ptr: int | None,
        temp_storage_nbytes: int,
        d_in: Iterator,
        d_out: Iterator,
        num_items: int,
        start_offsets: Iterator,
        end_offsets: Iterator,
        binary_op: Op,
        h_init: Value,
        stream,
    ) -> int: ...

# ---------------
# DeviceMergeSort
# ---------------

class DeviceMergeSortBuildResult:
    def __init__(self): ...
    def build(
        self,
        d_in_keys: Iterator,
        d_in_items: Iterator,
        d_out_keys: Iterator,
        d_out_items: Iterator,
        binary_op: Op,
        info: CommonData,
    ) -> int: ...
    def compute(
        self,
        temp_storage_ptr: int | None,
        temp_storage_nbytes: int,
        d_in_keys: Iterator,
        d_in_items: Iterator,
        d_out_keys: Iterator,
        d_out_items: Iterator,
        num_items: int,
        binary_op: Op,
        stream,
    ) -> tuple[int, int]: ...

# -----------------
# DeviceUniqueByKey
# -----------------

class DeviceUniqueByKeyBuildResult:
    def __init__(self): ...
    def build(
        self,
        d_keys_in: Iterator,
        d_values_in: Iterator,
        d_keys_out: Iterator,
        d_values_out: Iterator,
        d_num_selected_out: Iterator,
        binary_op: Op,
        info: CommonData,
    ) -> int: ...
    def compute(
        self,
        temp_storage_ptr: int | None,
        temp_storage_nbytes: int,
        d_keys_in: Iterator,
        d_values_in: Iterator,
        d_keys_out: Iterator,
        d_values_out: Iterator,
        d_num_selected_out: Iterator,
        binary_op: Op,
        num_items: int,
        stream,
    ) -> tuple[int, int]: ...

<<<<<<< HEAD
# -----------------
# DeviceRadixSort
# -----------------

class DeviceRadixSortBuildResult:
    def __init__(self): ...
    def compute_ascending(
        self,
        temp_storage_ptr: int | None,
        temp_storage_nbytes: int,
        d_keys_in: Iterator,
        d_keys_out: Iterator,
        d_values_in: Iterator,
        d_values_out: Iterator,
        decomposer_op: Op,
        num_items: int,
        begin_bit: int,
        end_bit: int,
        is_overwrite_okay: bool,
        selector: int,
        stream,
    ) -> tuple[int, int]: ...
    def compute_descending(
        self,
        temp_storage_ptr: int | None,
        temp_storage_nbytes: int,
        d_keys_in: Iterator,
        d_keys_out: Iterator,
        d_values_in: Iterator,
        d_values_out: Iterator,
        decomposer_op: Op,
        num_items: int,
        begin_bit: int,
        end_bit: int,
        is_overwrite_okay: bool,
        selector: int,
        stream,
    ) -> tuple[int, int]: ...
=======
# --------------------
# DeviceUnaryTransform
# --------------------

class DeviceUnaryTransform:
    def __init__(
        self,
        d_in: Iterator,
        d_out: Iterator,
        op: Op,
        info: CommonData,
    ): ...
    def compute(
        self,
        d_in: Iterator,
        d_out: Iterator,
        num_items: int,
        stream,
    ) -> None: ...

# ---------------------
# DeviceBinaryTransform
# ---------------------

class DeviceBinaryTransform:
    def __init__(
        self,
        d_in1: Iterator,
        d_in2: Iterator,
        d_out: Iterator,
        op: Op,
        info: CommonData,
    ): ...
    def compute(
        self,
        d_in1: Iterator,
        d_in2: Iterator,
        d_out: Iterator,
        num_items: int,
        stream,
    ) -> None: ...
>>>>>>> 76ed6638
<|MERGE_RESOLUTION|>--- conflicted
+++ resolved
@@ -319,7 +319,6 @@
         stream,
     ) -> tuple[int, int]: ...
 
-<<<<<<< HEAD
 # -----------------
 # DeviceRadixSort
 # -----------------
@@ -358,7 +357,7 @@
         selector: int,
         stream,
     ) -> tuple[int, int]: ...
-=======
+
 # --------------------
 # DeviceUnaryTransform
 # --------------------
@@ -399,5 +398,4 @@
         d_out: Iterator,
         num_items: int,
         stream,
-    ) -> None: ...
->>>>>>> 76ed6638
+    ) -> None: ...
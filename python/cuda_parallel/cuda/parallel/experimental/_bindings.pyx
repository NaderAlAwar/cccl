# distutils: language = c++
# cython: language_level=3
# cython: linetrace=True

# Python signatures are declared in the companion Python stub file _bindings.pyi
# Make sure to update PYI with change to Python API to ensure that Python
# static type checker tools like mypy green-lights cuda.parallel

from libc.string cimport memset, memcpy
from libc.stdint cimport uint8_t, uint32_t, uint64_t
from cpython.bytes cimport PyBytes_FromStringAndSize

from cpython.buffer cimport (
    Py_buffer, PyBUF_SIMPLE, PyBUF_ANY_CONTIGUOUS,
    PyBuffer_Release, PyObject_CheckBuffer, PyObject_GetBuffer
)

import ctypes

cdef extern from "<cuda.h>":
    cdef struct OpaqueCUstream_st
    cdef struct OpaqueCUkernel_st
    cdef struct OpaqueCUlibrary_st

    ctypedef int CUresult
    ctypedef OpaqueCUstream_st *CUstream
    ctypedef OpaqueCUkernel_st *CUkernel
    ctypedef OpaqueCUlibrary_st *CUlibrary


cdef extern from "cccl/c/types.h":
    ctypedef enum cccl_type_enum:
        CCCL_INT8
        CCCL_INT16
        CCCL_INT32
        CCCL_INT64
        CCCL_UINT8
        CCCL_UINT16
        CCCL_UINT32
        CCCL_UINT64
        CCCL_FLOAT32
        CCCL_FLOAT64
        CCCL_STORAGE

    ctypedef enum cccl_op_kind_t:
       CCCL_STATELESS
       CCCL_STATEFUL

    ctypedef enum cccl_iterator_kind_t:
       CCCL_POINTER
       CCCL_ITERATOR

    cdef struct cccl_type_info:
        size_t size
        size_t alignment
        cccl_type_enum type

    cdef struct cccl_op_t:
        cccl_op_kind_t type
        const char* name
        const char* ltoir
        size_t ltoir_size
        size_t size
        size_t alignment
        void *state

    cdef struct cccl_value_t:
        cccl_type_info type
        void *state

    cdef struct cccl_iterator_t:
        size_t size
        size_t alignment
        cccl_iterator_kind_t type
        cccl_op_t advance
        cccl_op_t dereference
        cccl_type_info value_type
        void *state

    ctypedef enum cccl_sort_order_t:
        CCCL_ASCENDING
        CCCL_DESCENDING

cdef void arg_type_check(
    str arg_name,
    object expected_type,
    object arg
) except *:
    if not isinstance(arg, expected_type):
        raise TypeError(
            f"Expected {arg_name} to have type '{expected_type}', "
            f"got '{type(arg)}'"
        )


cdef class IntEnumerationMember:
    """
    Represents enumeration member which records the enumeration it is a part of
    for type-checking.
    """
    cdef object parent_class
    cdef str enum_name
    cdef str attr_name
    cdef int attr_value

    def __cinit__(self, object parent_class, str enum_name, str attr_name, int attr_value):
        self.parent_class = parent_class
        self.enum_name = enum_name
        self.attr_name = attr_name
        self.attr_value = attr_value

    cdef str get_repr_str(self):
        return f"<{self.enum_name}.{self.attr_name}: {self.attr_value}>"

    def __repr__(self):
        return self.get_repr_str()

    def __str__(self):
        return self.get_repr_str()

    @property
    def parent_class(self):
        "Type of parental enumeration"
        return self.parent_class

    @property
    def name(self):
        "Name of the enumeration member"
        return self.attr_name

    @property
    def value(self):
        return self.attr_value

    def __int__(self):
        return int(self.attr_value)

    def __hash__(self):
        cdef object _cmp_key = (type(self), self.parent_class, <object>self.attr_value)
        return hash(_cmp_key)

    def __eq__(self, other):
        cdef IntEnumerationMember rhs
        if type(other) == type(self):
            rhs = <IntEnumerationMember>other
            return (self.attr_value == rhs.attr_value) and (self.parent_class == rhs.parent_class)
        else:
            return False


cdef class IntEnumerationBase:
    cdef str enum_name

    def __cinit__(self):
        self.enum_name = "Undefined"

    @property
    def __name__(self):
        return self.enum_name

    def __repr__(self):
        return f"<enum '{self.enum_name}'>"

    def __str__(self):
        return f"<enum '{self.enum_name}'>"


cdef class Enumeration_CCCLType(IntEnumerationBase):
    "Enumeration of CCCL types"
    cdef IntEnumerationMember _int8
    cdef IntEnumerationMember _int16
    cdef IntEnumerationMember _int32
    cdef IntEnumerationMember _int64
    cdef IntEnumerationMember _uint8
    cdef IntEnumerationMember _uint16
    cdef IntEnumerationMember _uint32
    cdef IntEnumerationMember _uint64
    cdef IntEnumerationMember _float32
    cdef IntEnumerationMember _float64
    cdef IntEnumerationMember _storage

    def __cinit__(self):
        self.enum_name = "TypeEnum"
        self._int8 = self.make_INT8()
        self._int16 = self.make_INT16()
        self._int32 = self.make_INT32()
        self._int64 = self.make_INT64()
        self._uint8 = self.make_UINT8()
        self._uint16 = self.make_UINT16()
        self._uint32 = self.make_UINT32()
        self._uint64 = self.make_UINT64()
        self._float32 = self.make_FLOAT32()
        self._float64 = self.make_FLOAT64()
        self._storage = self.make_STORAGE()

    @property
    def INT8(self):
        return self._int8

    @property
    def INT16(self):
        return self._int16

    @property
    def INT32(self):
        return self._int32

    @property
    def INT64(self):
        return self._int64

    @property
    def UINT8(self):
        return self._uint8

    @property
    def UINT16(self):
        return self._uint16

    @property
    def UINT32(self):
        return self._uint32

    @property
    def UINT64(self):
        return self._uint64

    @property
    def FLOAT32(self):
        return self._float32

    @property
    def FLOAT64(self):
        return self._float64

    @property
    def STORAGE(self):
        return self._storage

    cdef IntEnumerationMember make_INT8(self):
        cdef str prop_name = "INT8"
        return IntEnumerationMember(
            type(self),
            self.enum_name,
            prop_name,
            cccl_type_enum.CCCL_INT8
        )

    cdef IntEnumerationMember make_INT16(self):
        cdef str prop_name = "INT16"
        return IntEnumerationMember(
            type(self),
            self.enum_name,
            prop_name,
            cccl_type_enum.CCCL_INT16
        )

    cdef IntEnumerationMember make_INT32(self):
        cdef str prop_name = "INT32"
        return IntEnumerationMember(
            type(self),
            self.enum_name,
            prop_name,
            cccl_type_enum.CCCL_INT32
        )

    cdef IntEnumerationMember make_INT64(self):
        cdef str prop_name = "INT64"
        return IntEnumerationMember(
            type(self),
            self.enum_name,
            prop_name,
            cccl_type_enum.CCCL_INT64
        )

    cdef IntEnumerationMember make_UINT8(self):
        cdef str prop_name = "UINT8"
        return IntEnumerationMember(
            type(self),
            self.enum_name,
            prop_name,
            cccl_type_enum.CCCL_UINT8
        )

    cdef IntEnumerationMember make_UINT16(self):
        cdef str prop_name = "UINT16"
        return IntEnumerationMember(
            type(self),
            self.enum_name,
            prop_name,
            cccl_type_enum.CCCL_UINT16
        )

    cdef IntEnumerationMember make_UINT32(self):
        cdef str prop_name = "UINT32"
        return IntEnumerationMember(
            type(self),
            self.enum_name,
            prop_name,
            cccl_type_enum.CCCL_UINT32
        )

    cdef IntEnumerationMember make_UINT64(self):
        cdef str prop_name = "UINT64"
        return IntEnumerationMember(
            type(self),
            self.enum_name,
            prop_name,
            cccl_type_enum.CCCL_UINT64
        )


    cdef IntEnumerationMember make_FLOAT32(self):
        cdef str prop_name = "FLOAT32"
        return IntEnumerationMember(
            type(self),
            self.enum_name,
            prop_name,
            cccl_type_enum.CCCL_FLOAT32
        )

    cdef IntEnumerationMember make_FLOAT64(self):
        cdef str prop_name = "FLOAT64"
        return IntEnumerationMember(
            type(self),
            self.enum_name,
            prop_name,
            cccl_type_enum.CCCL_FLOAT64
        )


    cdef IntEnumerationMember make_STORAGE(self):
        cdef str prop_name = "STORAGE"
        return IntEnumerationMember(
            type(self),
            self.enum_name,
            prop_name,
            cccl_type_enum.CCCL_STORAGE
        )


cdef class Enumeration_OpKind(IntEnumerationBase):
    "Enumeration of operator kinds"
    cdef IntEnumerationMember _stateless
    cdef IntEnumerationMember _stateful

    def __cinit__(self):
        self.enum_name = "OpKindEnum"
        self._stateless = self.make_STATELESS()
        self._stateful = self.make_STATEFUL()

    cdef IntEnumerationMember make_STATELESS(self):
        cdef str prop_name = "STATELESS"
        return IntEnumerationMember(
            type(self),
            self.enum_name,
            prop_name,
            cccl_op_kind_t.CCCL_STATELESS
        )

    cdef IntEnumerationMember make_STATEFUL(self):
        cdef str prop_name = "STATEFUL"
        return IntEnumerationMember(
            type(self),
            self.enum_name,
            prop_name,
            cccl_op_kind_t.CCCL_STATEFUL
        )


    @property
    def STATELESS(self):
        return self._stateless

    @property
    def STATEFUL(self):
        return self._stateful


cdef class Enumeration_IteratorKind(IntEnumerationBase):
    "Enumeration of iterator kinds"
    cdef IntEnumerationMember _pointer
    cdef IntEnumerationMember _iterator

    def __cinit__(self):
        self.enum_name = "IteratorKindEnum"
        self._pointer = self.make_POINTER()
        self._iterator = self.make_ITERATOR()

    cdef IntEnumerationMember make_POINTER(self):
        cdef str prop_name = "POINTER"
        return IntEnumerationMember(
            type(self),
            self.enum_name,
            prop_name,
            cccl_iterator_kind_t.CCCL_POINTER
        )

    cdef IntEnumerationMember make_ITERATOR(self):
        cdef str prop_name = "ITERATOR"
        return IntEnumerationMember(
            type(self),
            self.enum_name,
            prop_name,
            cccl_iterator_kind_t.CCCL_ITERATOR
        )

    @property
    def POINTER(self):
        return self._pointer

    @property
    def ITERATOR(self):
        return self._iterator

cdef class Enumeration_SortOrder(IntEnumerationBase):
    "Enumeration of sort orders (ascending or descending)"
    cdef IntEnumerationMember _ascending
    cdef IntEnumerationMember _descending

    def __cinit__(self):
        self.enum_name = "SortOrder"
        self._ascending = self.make_ASCENDING()
        self._descending = self.make_DESCENDING()

    cdef IntEnumerationMember make_ASCENDING(self):
        cdef str prop_name = "ASCENDING"
        return IntEnumerationMember(
            type(self),
            self.enum_name,
            prop_name,
            cccl_sort_order_t.CCCL_ASCENDING
        )

    cdef IntEnumerationMember make_DESCENDING(self):
        cdef str prop_name = "DESCENDING"
        return IntEnumerationMember(
            type(self),
            self.enum_name,
            prop_name,
            cccl_sort_order_t.CCCL_DESCENDING
        )

    @property
    def ASCENDING(self):
        return self._ascending

    @property
    def DESCENDING(self):
        return self._descending


TypeEnum = Enumeration_CCCLType()
OpKind = Enumeration_OpKind()
IteratorKind = Enumeration_IteratorKind()
SortOrder = Enumeration_SortOrder()

cpdef bint is_TypeEnum(IntEnumerationMember attr):
    "Return True if attribute is a member of TypeEnum enumeration"
    return attr.parent_class is Enumeration_CCCLType


cpdef bint is_OpKind(IntEnumerationMember attr):
    "Return True if attribute is a member of OpKind enumeration"
    return attr.parent_class is Enumeration_OpKind


cpdef bint is_IteratorKind(IntEnumerationMember attr):
    "Return True if attribute is a member of IteratorKind enumeration"
    return attr.parent_class is Enumeration_IteratorKind

cpdef bint is_SortOrder(IntEnumerationMember attr):
    "Return True if attribute is a member of SortOrder enumeration"
    return attr.parent_class is Enumeration_SortOrder


cdef void _validate_alignment(int alignment) except *:
    cdef uint32_t val
    if alignment < 1:
        raise ValueError(
            "Alignment must be non-negative, "
            f"got {alignment}."
        )
    val = <uint32_t>alignment
    if (val & (val - 1)) != 0:
        raise ValueError(
            "Alignment must be a power of two, "
            f"got {alignment}"
        )


cdef class Op:
    # need Python owner of memory used for operator name
    cdef bytes op_encoded_name
    cdef bytes ltoir_bytes
    cdef bytes state_bytes
    cdef cccl_op_t op_data


    cdef void _set_members(self, cccl_op_kind_t op_type, str name, bytes lto_ir, bytes state, int state_alignment):
        memset(&self.op_data, 0, sizeof(cccl_op_t))
        # Reference Python objects in the class to ensure lifetime
        self.op_encoded_name = name.encode("utf-8")
        self.ltoir_bytes = lto_ir
        self.state_bytes = state
        # set fields of op_data struct
        self.op_data.type = op_type
        self.op_data.name = <const char *>self.op_encoded_name
        self.op_data.ltoir = <const char *>lto_ir
        self.op_data.ltoir_size = len(lto_ir)
        self.op_data.size = len(state)
        self.op_data.alignment = state_alignment
        self.op_data.state = <void *><const char *>state


    def __cinit__(self, /, *, name = None, operator_type = OpKind.STATELESS, ltoir = None, state = None, state_alignment = 1):
        if name is None and ltoir is None:
            name = ""
            ltoir = b""
        if state is None:
            state = b""
        arg_type_check(arg_name="name", expected_type=str, arg=name)
        arg_type_check(arg_name="ltoir", expected_type=bytes, arg=ltoir)
        arg_type_check(arg_name="state", expected_type=bytes, arg=state)
        arg_type_check(arg_name="state_alignment", expected_type=int, arg=state_alignment)
        arg_type_check(arg_name="operator_type", expected_type=IntEnumerationMember, arg=operator_type)
        if not is_OpKind(operator_type):
            raise TypeError(
                f"The operator_type argument should be an enumerator of operator kinds"
            )
        _validate_alignment(state_alignment)
        self._set_members(
            <cccl_op_kind_t> operator_type.value,
            <str> name,
            <bytes> ltoir,
            <bytes> state,
            <int> state_alignment
        )


    cdef void set_state(self, bytes state):
        self.state_bytes = state
        self.op_data.state = <void *><const char *>state

    @property
    def state(self):
       return self.state_bytes

    @state.setter
    def state(self, bytes new_value):
        self.set_state(<bytes>new_value)

    @property
    def name(self):
        return self.op_encoded_name.decode("utf-8")

    @property
    def ltoir(self):
        return self.ltoir_bytes

    @property
    def state_alignment(self):
        return self.op_data.alignment

    @property
    def state_typenum(self):
        return self.op_data.type

    def as_bytes(self):
        "Debugging utility to view memory content of library struct"
        cdef uint8_t[:] mem_view = bytearray(sizeof(self.op_data))
        memcpy(&mem_view[0], &self.op_data, sizeof(self.op_data))
        return bytes(mem_view)


cdef class TypeInfo:
    cdef cccl_type_info type_info

    def __cinit__(self, int size, int alignment, IntEnumerationMember type_enum):
        if size < 1:
            raise ValueError("Size argument must be positive")
        _validate_alignment(alignment)
        if not is_TypeEnum(type_enum):
            raise TypeError(
                f"The type argument should be enum of CCCL types"
            )
        self.type_info.size = size
        self.type_info.alignment = alignment
        self.type_info.type = <cccl_type_enum> type_enum.value

    @property
    def size(self):
        return self.type_info.size

    @property
    def alignment(self):
        return self.type_info.alignment

    @property
    def typenum(self):
        return self.type_info.type

    def as_bytes(self):
        "Debugging utility to view memory content of library struct"
        cdef uint8_t[:] mem_view = bytearray(sizeof(self.type_info))
        memcpy(&mem_view[0], &self.type_info, sizeof(self.type_info))
        return bytes(mem_view)


cdef class Value:
    cdef uint8_t[::1] state_obj
    cdef TypeInfo value_type
    cdef cccl_value_t value_data;

    def __cinit__(self, TypeInfo value_type, uint8_t[::1] state):
        self.state_obj = state
        self.value_type = value_type
        self.value_data.type = value_type.type_info
        self.value_data.state = <void *>&state[0]

    @property
    def type(self):
        return self.value_type

    @property
    def state(self):
        return self.state_obj

    @state.setter
    def state(self, uint8_t[::1] new_value):
        if (len(self.state_obj) == len(new_value)):
            self.state_obj = new_value
            self.value_data.state = <void *>&self.state_obj[0]
        else:
            raise ValueError("Size mismatch")

    def as_bytes(self):
        "Debugging utility to view memory of native struct"
        cdef uint8_t[:] mem_view = bytearray(sizeof(self.value_data))
        memcpy(&mem_view[0], &self.value_data, sizeof(self.value_data))
        return bytes(mem_view)


cdef void ensure_buffer(object o) except *:
    if not PyObject_CheckBuffer(o):
        raise TypeError(
            "Object with buffer protocol expected, "
            f"got {type(o)}"
        )


cdef void * get_buffer_pointer(object o, size_t *size):
    cdef int status = 0
    cdef void *ptr = NULL
    cdef Py_buffer view

    status = PyObject_GetBuffer(o, &view, PyBUF_SIMPLE | PyBUF_ANY_CONTIGUOUS)
    if status != 0:  # pragma: no cover
        size[0] = 0
        raise RuntimeError(
            "Can not access simple contiguous buffer"
        )

    ptr = view.buf
    size[0] = <size_t>view.len
    PyBuffer_Release(&view)

    return ptr


cdef void * ctypes_typed_pointer_payload_ptr(object ctypes_typed_ptr):
    "Get pointer to the value buffer represented by ctypes.pointer(ctypes_val)"
    cdef size_t size = 0
    cdef size_t *ptr_ref = NULL
    ensure_buffer(ctypes_typed_ptr)
    ptr_ref = <size_t *>get_buffer_pointer(ctypes_typed_ptr, &size)
    return <void *>(ptr_ref[0])


cdef void * ctypes_value_ptr(object ctypes_cdata):
    "Get pointer to the value buffer behind ctypes_val"
    cdef size_t size = 0
    ensure_buffer(ctypes_cdata)
    return get_buffer_pointer(ctypes_cdata, &size)


cdef inline void * int_as_ptr(size_t ptr_val):
    return <void *>(ptr_val)


cdef class StateBase:
    cdef void *ptr
    cdef object ref

    def __cinit__(self):
        self.ptr = NULL
        self.ref = None

    cdef inline void set_state(self, void *ptr, object ref):
        self.ptr = ptr
        self.ref = ref

    @property
    def pointer(self):
        return <size_t>self.ptr

    @property
    def reference(self):
        return self.ref


cdef class Pointer(StateBase):
    "Represents the pointer value"

    def __cinit__(self, arg):
        cdef void *ptr
        cdef object ref

        if isinstance(arg, int):
            ptr = int_as_ptr(arg)
            ref = None
        elif isinstance(arg, ctypes._Pointer):
            ptr = ctypes_typed_pointer_payload_ptr(arg)
            ref = arg
        elif isinstance(arg, ctypes.c_void_p):
            ptr = int_as_ptr(arg.value)
            ref = arg
        else:
            raise TypeError(
                "Expect ctypes pointer, integers, or PointerProxy, "
                f"got type {type(arg)}"
            )
        self.set_state(ptr, ref)


def make_pointer_object(ptr, owner):
    cdef Pointer res = Pointer(0)

    if isinstance(ptr, int):
        res.ptr = int_as_ptr(ptr)
    elif isinstance(ptr, ctypes.c_void_p):
        res.ptr = int_as_ptr(ptr.value)
    else:
        raise TypeError(
            "First argument must be an integer, or ctypes.c_void_p, "
            f"got {type(ptr)}"
        )
    res.ref = owner
    return res


cdef class IteratorState(StateBase):
    "Represents blob referenced by pointer"
    cdef size_t state_nbytes

    def __cinit__(self, arg):
        cdef size_t buffer_size = 0
        cdef void *ptr = NULL
        cdef object ref = None

        super().__init__()
        if isinstance(arg, ctypes._Pointer):
            ptr = ctypes_typed_pointer_payload_ptr(arg)
            ref = arg.contents
            self.state_nbytes = ctypes.sizeof(ref)
        elif PyObject_CheckBuffer(arg):
            ptr = get_buffer_pointer(arg, &buffer_size)
            ref = arg
            self.state_nbytes = buffer_size
        else:
            raise TypeError(
                "Expected a ctypes pointer with content, or object of type bytes or bytearray, "
                f"got type {type(arg)}"
            )
        self.set_state(ptr, ref)

    cdef inline size_t get_size(self):
        return self.state_nbytes

    @property
    def size(self):
        return self.state_nbytes

    def __getbuffer__(self, Py_buffer *buffer, int flags):
        cdef Py_ssize_t cast_size = <Py_ssize_t>self.state_nbytes
        buffer.buf = <char *>self.ptr
        buffer.obj = self
        buffer.len = cast_size
        buffer.readonly = 0
        buffer.itemsize = 1
        buffer.format = "B"  # unsigned char
        buffer.ndim = 1
        buffer.shape = <Py_ssize_t *>&self.state_nbytes
        buffer.strides = &buffer.itemsize
        buffer.suboffsets = NULL
        buffer.internal = NULL

    def __releasebuffer__(self, Py_buffer *buffer):
        pass


cdef class Iterator:
    cdef Op advance
    cdef Op dereference
    cdef object state_obj
    cdef cccl_iterator_t iter_data

    def __cinit__(self,
        int alignment,
        IntEnumerationMember iterator_type,
        Op advance_fn,
        Op dereference_fn,
        TypeInfo value_type,
        state = None
    ):
        cdef cccl_iterator_kind_t it_kind
        _validate_alignment(alignment)
        if not is_IteratorKind(iterator_type):
            raise TypeError("iterator_type must describe iterator kind")
        it_kind = iterator_type.value
        if it_kind == cccl_iterator_kind_t.CCCL_POINTER:
            if state is None:
                self.state_obj = None
                self.iter_data.size = 0
                self.iter_data.state = NULL
            elif isinstance(state, int):
                self.state_obj = None
                self.iter_data.size = 0
                self.iter_data.state = int_as_ptr(state)
            elif isinstance(state, Pointer):
                self.state_obj = state.reference
                self.iter_data.size = 0
                self.iter_data.state = (<Pointer>state).ptr
            else:
                raise TypeError(
                    "Expect for Iterator of kind POINTER, state must have type Pointer or int, "
                    f"got {type(state)}"
                )
        elif it_kind == cccl_iterator_kind_t.CCCL_ITERATOR:
            if state is None:
                self.state_obj = None
                self.iter_data.size = 0
                self.iter_data.state = NULL
            elif isinstance(state, IteratorState):
                self.state_obj = state.reference
                self.iter_data.size = (<IteratorState>state).size
                self.iter_data.state = (<IteratorState>state).ptr
            else:
                raise TypeError(
                    "For Iterator of kind ITERATOR, state must have type IteratorState, "
                    f"got type {type(state)}"
                )
        else:  # pragma: no cover
            raise ValueError("Unrecognized iterator kind")
        self.advance = advance_fn
        self.dereference = dereference_fn
        self.iter_data.alignment = alignment
        self.iter_data.type = <cccl_iterator_kind_t> it_kind
        self.iter_data.advance = self.advance.op_data
        self.iter_data.dereference = self.dereference.op_data
        self.iter_data.value_type = value_type.type_info

    @property
    def advance_op(self):
        return self.advance

    @property
    def dereference_or_assign_op(self):
        return self.dereference

    @property
    def state(self):
        if self.iter_data.type == cccl_iterator_kind_t.CCCL_POINTER:
            return <size_t>self.iter_data.state
        else:
            return self.state_obj

    @state.setter
    def state(self, new_value):
        cdef ssize_t state_sz = 0
        cdef size_t ptr = 0
        cdef cccl_iterator_kind_t it_kind = self.iter_data.type
        if it_kind == cccl_iterator_kind_t.CCCL_POINTER:
            if isinstance(new_value, Pointer):
                self.state_obj = (<Pointer>new_value).ref
                self.iter_data.size = state_sz
                self.iter_data.state = (<Pointer>new_value).ptr
            elif isinstance(new_value, int):
                self.state_obj = None
                self.iter_data.size = state_sz
                self.iter_data.state = int_as_ptr(new_value)
            elif new_value is None:
                self.state_obj = None
                self.iter_data.size = 0
                self.iter_data.state = NULL
            else:
                raise TypeError(
                    "For iterator with type POINTER, state value must have type int or type Pointer, "
                    f"got type {type(new_value)}"
                )
        elif it_kind == cccl_iterator_kind_t.CCCL_ITERATOR:
            if isinstance(new_value, IteratorState):
                self.state_obj = new_value.reference
                self.iter_data.size = (<IteratorState>new_value).size
                self.iter_data.state = (<IteratorState>new_value).ptr
            elif isinstance(new_value, Pointer):
                self.state_obj = new_value.reference
                if self.iter_data.size == 0:
                    raise ValueError("Assigning incomplete state value to iterator without state size information")
                self.iter_data.state = (<Pointer>new_value).ptr
            elif PyObject_CheckBuffer(new_value):
                self.iter_data.state = get_buffer_pointer(new_value, &self.iter_data.size)
                self.state_obj = new_value
            elif new_value is None:
                self.state_obj = None
                self.iter_data.size = 0
                self.iter_data.state = NULL
            else:
                raise TypeError(
                    "For iterator with type ITERATOR, state value must have type IteratorState or type bytes, "
                    f"got type {type(new_value)}"
                )
        else:
            raise TypeError("The new value should be an integer for iterators of POINTER kind, and bytes for ITERATOR kind")

    @property
    def type(self):
        cdef cccl_iterator_kind_t it_kind = self.iter_data.type
        if it_kind == cccl_iterator_kind_t.CCCL_POINTER:
            return IteratorKind.POINTER
        else:
            return IteratorKind.ITERATOR

    def is_kind_pointer(self):
        cdef cccl_iterator_kind_t it_kind = self.iter_data.type
        return (it_kind == cccl_iterator_kind_t.CCCL_POINTER)

    def is_kind_iterator(self):
        cdef cccl_iterator_kind_t it_kind = self.iter_data.type
        return (it_kind == cccl_iterator_kind_t.CCCL_ITERATOR)

    def as_bytes(self):
        "Debugging ulitity to get memory view into library struct"
        cdef uint8_t[:] mem_view = bytearray(sizeof(self.iter_data))
        memcpy(&mem_view[0], &self.iter_data, sizeof(self.iter_data))
        return bytes(mem_view)


cdef class CommonData:
    cdef int cc_major
    cdef int cc_minor
    cdef bytes encoded_cub_path
    cdef bytes encoded_thrust_path
    cdef bytes encoded_libcudacxx_path
    cdef bytes encoded_ctk_path

    def __cinit__(self, int cc_major, int cc_minor, str cub_path, str thrust_path, str libcudacxx_path, str ctk_path):
        self.cc_major = cc_major
        self.cc_minor = cc_minor
        self.encoded_cub_path = cub_path.encode("utf-8")
        self.encoded_thrust_path = thrust_path.encode("utf-8")
        self.encoded_libcudacxx_path = libcudacxx_path.encode("utf-8")
        self.encoded_ctk_path = ctk_path.encode("utf-8")

    cdef inline int get_cc_major(self):
        return self.cc_major

    cdef inline int get_cc_minor(self):
        return self.cc_minor

    cdef inline const char * cub_path_get_c_str(self):
        return <const char *>self.encoded_cub_path

    cdef inline const char * thrust_path_get_c_str(self):
        return <const char *>self.encoded_thrust_path

    cdef inline const char * libcudacxx_path_get_c_str(self):
        return <const char *>self.encoded_libcudacxx_path

    cdef inline const char * ctk_path_get_c_str(self):
        return <const char *>self.encoded_ctk_path

    @property
    def compute_capability(self):
        return (self.cc_major, self.cc_minor)

    @property
    def cub_path(self):
        return self.encoded_cub_path.decode("utf-8")

    @property
    def ctk_path(self):
        return self.encoded_ctk_path.decode("utf-8")

    @property
    def thrust_path(self):
        return self.encoded_thrust_path.decode("utf-8")

    @property
    def libcudacxx_path(self):
        return self.encoded_libcudacxx_path.decode("utf-8")

# --------------
#   DeviceReduce
# --------------

cdef extern from "cccl/c/reduce.h":
    cdef struct cccl_device_reduce_build_result_t 'cccl_device_reduce_build_result_t':
        pass

    cdef CUresult cccl_device_reduce_build(
        cccl_device_reduce_build_result_t*,
        cccl_iterator_t,
        cccl_iterator_t,
        cccl_op_t,
        cccl_value_t,
        int, int, const char*, const char*, const char*, const char*
    ) nogil

    cdef CUresult cccl_device_reduce(
        cccl_device_reduce_build_result_t,
        void *,
        size_t *,
        cccl_iterator_t,
        cccl_iterator_t,
        uint64_t,
        cccl_op_t,
        cccl_value_t,
        CUstream
    ) nogil

    cdef CUresult cccl_device_reduce_cleanup(
        cccl_device_reduce_build_result_t*
    ) nogil


cdef class DeviceReduceBuildResult:
    cdef cccl_device_reduce_build_result_t build_data

    def __cinit__(
        DeviceReduceBuildResult self,
        Iterator d_in,
        Iterator d_out,
        Op op,
        Value h_init,
        CommonData common_data
    ):
        cdef CUresult status = -1
        cdef int cc_major = common_data.get_cc_major()
        cdef int cc_minor = common_data.get_cc_minor()
        cdef const char *cub_path = common_data.cub_path_get_c_str()
        cdef const char *thrust_path = common_data.thrust_path_get_c_str()
        cdef const char *libcudacxx_path = common_data.libcudacxx_path_get_c_str()
        cdef const char *ctk_path = common_data.ctk_path_get_c_str()
        memset(&self.build_data, 0, sizeof(cccl_device_reduce_build_result_t))

        with nogil:
            status = cccl_device_reduce_build(
                &self.build_data,
                d_in.iter_data,
                d_out.iter_data,
                op.op_data,
                h_init.value_data,
                cc_major,
                cc_minor,
                cub_path,
                thrust_path,
                libcudacxx_path,
                ctk_path,
            )
        if status != 0:
            raise RuntimeError(
                f"Failed building reduce, error code: {status}"
            )

    def __dealloc__(DeviceReduceBuildResult self):
        cdef CUresult status = -1
        with nogil:
            status = cccl_device_reduce_cleanup(&self.build_data)
        if (status != 0):
            print(f"Return code {status} encountered during reduce result cleanup")

    cpdef int compute(
        DeviceReduceBuildResult self,
        temp_storage_ptr,
        temp_storage_bytes,
        Iterator d_in,
        Iterator d_out,
        size_t num_items,
        Op op,
        Value h_init,
        stream
    ):
        cdef CUresult status = -1
        cdef void *storage_ptr = (<void *><size_t>temp_storage_ptr) if temp_storage_ptr else NULL
        cdef size_t storage_sz = <size_t>temp_storage_bytes
        cdef CUstream c_stream = <CUstream><size_t>(stream) if stream else NULL

        with nogil:
            status = cccl_device_reduce(
                self.build_data,
                storage_ptr,
                &storage_sz,
                d_in.iter_data,
                d_out.iter_data,
                <uint64_t>num_items,
                op.op_data,
                h_init.value_data,
                c_stream
            )
        if status != 0:
            raise RuntimeError(
                f"Failed executing reduce, error code: {status}"
            )
        return storage_sz


# ------------
#   DeviceScan
# ------------


cdef extern from "cccl/c/scan.h":
    ctypedef bint _Bool

    cdef struct cccl_device_scan_build_result_t 'cccl_device_scan_build_result_t':
        pass

    cdef CUresult cccl_device_scan_build(
        cccl_device_scan_build_result_t*,
        cccl_iterator_t,
        cccl_iterator_t,
        cccl_op_t,
        cccl_value_t,
        _Bool,
        int, int, const char*, const char*, const char*, const char*
    ) nogil

    cdef CUresult cccl_device_exclusive_scan(
        cccl_device_scan_build_result_t,
        void *,
        size_t *,
        cccl_iterator_t,
        cccl_iterator_t,
        uint64_t,
        cccl_op_t,
        cccl_value_t,
        CUstream
    ) nogil

    cdef CUresult cccl_device_inclusive_scan(
        cccl_device_scan_build_result_t,
        void *,
        size_t *,
        cccl_iterator_t,
        cccl_iterator_t,
        uint64_t,
        cccl_op_t,
        cccl_value_t,
        CUstream
    ) nogil

    cdef CUresult cccl_device_scan_cleanup(
        cccl_device_scan_build_result_t*
    ) nogil


cdef class DeviceScanBuildResult:
    cdef cccl_device_scan_build_result_t build_data

    def __cinit__(
        DeviceScanBuildResult self,
        Iterator d_in,
        Iterator d_out,
        Op op,
        Value h_init,
        bint force_inclusive,
        CommonData common_data
    ):
        cdef CUresult status = -1
        cdef int cc_major = common_data.get_cc_major()
        cdef int cc_minor = common_data.get_cc_minor()
        cdef const char *cub_path = common_data.cub_path_get_c_str()
        cdef const char *thrust_path = common_data.thrust_path_get_c_str()
        cdef const char *libcudacxx_path = common_data.libcudacxx_path_get_c_str()
        cdef const char *ctk_path = common_data.ctk_path_get_c_str()
        memset(&self.build_data, 0, sizeof(cccl_device_scan_build_result_t))

        with nogil:
            status = cccl_device_scan_build(
                &self.build_data,
                d_in.iter_data,
                d_out.iter_data,
                op.op_data,
                h_init.value_data,
                force_inclusive,
                cc_major,
                cc_minor,
                cub_path,
                thrust_path,
                libcudacxx_path,
                ctk_path,
            )
        if status != 0:
            raise RuntimeError(f"Error {status} building scan")

    def __dealloc__(DeviceScanBuildResult self):
        cdef CUresult status = -1
        with nogil:
            status = cccl_device_scan_cleanup(&self.build_data)
        if (status != 0):
            print(f"Return code {status} encountered during scan result cleanup")

    cpdef int compute_inclusive(
        DeviceScanBuildResult self,
        temp_storage_ptr,
        temp_storage_bytes,
        Iterator d_in,
        Iterator d_out,
        size_t num_items,
        Op op,
        Value h_init,
        stream
    ):
        cdef CUresult status = -1
        cdef void *storage_ptr = (<void *><size_t>temp_storage_ptr) if temp_storage_ptr else NULL
        cdef size_t storage_sz = <size_t>temp_storage_bytes
        cdef CUstream c_stream = <CUstream><size_t>(stream) if stream else NULL

        with nogil:
            status = cccl_device_inclusive_scan(
                self.build_data,
                storage_ptr,
                &storage_sz,
                d_in.iter_data,
                d_out.iter_data,
                <uint64_t>num_items,
                op.op_data,
                h_init.value_data,
                c_stream
            )
        if status != 0:
            raise RuntimeError(
                f"Failed executing inclusive scan, error code: {status}"
            )
        return storage_sz

    cpdef int compute_exclusive(
        DeviceScanBuildResult self,
        temp_storage_ptr,
        temp_storage_bytes,
        Iterator d_in,
        Iterator d_out,
        size_t num_items,
        Op op,
        Value h_init,
        stream
    ):
        cdef CUresult status = -1
        cdef void *storage_ptr = (<void *><size_t>temp_storage_ptr) if temp_storage_ptr else NULL
        cdef size_t storage_sz = <size_t>temp_storage_bytes
        cdef CUstream c_stream = <CUstream><size_t>(stream) if stream else NULL

        with nogil:
            status = cccl_device_exclusive_scan(
                self.build_data,
                storage_ptr,
                &storage_sz,
                d_in.iter_data,
                d_out.iter_data,
                <uint64_t>num_items,
                op.op_data,
                h_init.value_data,
                c_stream
            )
        if status != 0:
            raise RuntimeError(
                f"Failed executing exclusive scan, error code: {status}"
            )
        return storage_sz


# -----------------------
#   DeviceSegmentedReduce
# -----------------------


cdef extern from "cccl/c/segmented_reduce.h":
    cdef struct cccl_device_segmented_reduce_build_result_t 'cccl_device_segmented_reduce_build_result_t':
        pass

    cdef CUresult cccl_device_segmented_reduce_build(
        cccl_device_segmented_reduce_build_result_t*,
        cccl_iterator_t,
        cccl_iterator_t,
        cccl_iterator_t,
        cccl_iterator_t,
        cccl_op_t,
        cccl_value_t,
        int, int, const char*, const char*, const char*, const char*
    ) nogil

    cdef CUresult cccl_device_segmented_reduce(
        cccl_device_segmented_reduce_build_result_t,
        void *,
        size_t *,
        cccl_iterator_t,
        cccl_iterator_t,
        uint64_t,
        cccl_iterator_t,
        cccl_iterator_t,
        cccl_op_t,
        cccl_value_t,
        CUstream
    ) nogil

    cdef CUresult cccl_device_segmented_reduce_cleanup(
        cccl_device_segmented_reduce_build_result_t* bld_ptr
    ) nogil


cdef class DeviceSegmentedReduceBuildResult:
    cdef cccl_device_segmented_reduce_build_result_t build_data

    def __cinit__(
        DeviceSegmentedReduceBuildResult self,
        Iterator d_in,
        Iterator d_out,
        Iterator start_offsets,
        Iterator end_offsets,
        Op op,
        Value h_init,
        CommonData common_data
    ):
        cdef CUresult status = -1
        cdef int cc_major = common_data.get_cc_major()
        cdef int cc_minor = common_data.get_cc_minor()
        cdef const char *cub_path = common_data.cub_path_get_c_str()
        cdef const char *thrust_path = common_data.thrust_path_get_c_str()
        cdef const char *libcudacxx_path = common_data.libcudacxx_path_get_c_str()
        cdef const char *ctk_path = common_data.ctk_path_get_c_str()

        memset(&self.build_data, 0, sizeof(cccl_device_segmented_reduce_build_result_t))
        with nogil:
            status = cccl_device_segmented_reduce_build(
                &self.build_data,
                d_in.iter_data,
                d_out.iter_data,
                start_offsets.iter_data,
                end_offsets.iter_data,
                op.op_data,
                h_init.value_data,
                cc_major,
                cc_minor,
                cub_path,
                thrust_path,
                libcudacxx_path,
                ctk_path,
            )
        if status != 0:
            raise RuntimeError(
                f"Failed building segmented_reduce, error code: {status}"
            )

    def __dealloc__(DeviceSegmentedReduceBuildResult self):
        cdef CUresult status = -1
        with nogil:
            status = cccl_device_segmented_reduce_cleanup(&self.build_data)
        if (status != 0):
            print(f"Return code {status} encountered during segmented_reduce result cleanup")

    cpdef int compute(
        DeviceSegmentedReduceBuildResult self,
        temp_storage_ptr,
        temp_storage_bytes,
        Iterator d_in,
        Iterator d_out,
        size_t num_items,
        Iterator start_offsets,
        Iterator end_offsets,
        Op op,
        Value h_init,
        stream
    ):
        cdef CUresult status = -1
        cdef void *storage_ptr = (<void *><size_t>temp_storage_ptr) if temp_storage_ptr else NULL
        cdef size_t storage_sz = <size_t>temp_storage_bytes
        cdef CUstream c_stream = <CUstream><size_t>(stream) if stream else NULL

        with nogil:
            status = cccl_device_segmented_reduce(
                self.build_data,
                storage_ptr,
                &storage_sz,
                d_in.iter_data,
                d_out.iter_data,
                <uint64_t>num_items,
                start_offsets.iter_data,
                end_offsets.iter_data,
                op.op_data,
                h_init.value_data,
                c_stream
            )
        if status != 0:
            raise RuntimeError(
                f"Failed executing segmented_reduce, error code: {status}"
            )
        return storage_sz

# -----------------
#   DeviceMergeSort
# -----------------


cdef extern from "cccl/c/merge_sort.h":
    cdef struct cccl_device_merge_sort_build_result_t 'cccl_device_merge_sort_build_result_t':
        pass

    cdef CUresult cccl_device_merge_sort_build(
        cccl_device_merge_sort_build_result_t *bld_ptr,
        cccl_iterator_t d_in_keys,
        cccl_iterator_t d_in_items,
        cccl_iterator_t d_out_keys,
        cccl_iterator_t d_out_items,
        cccl_op_t,
        int, int, const char*, const char*, const char*, const char*
    ) nogil

    cdef CUresult cccl_device_merge_sort(
        cccl_device_merge_sort_build_result_t,
        void *,
        size_t *,
        cccl_iterator_t,
        cccl_iterator_t,
        cccl_iterator_t,
        cccl_iterator_t,
        uint64_t,
        cccl_op_t,
        CUstream
    ) nogil

    cdef CUresult cccl_device_merge_sort_cleanup(
        cccl_device_merge_sort_build_result_t* bld_ptr
    ) nogil


cdef class DeviceMergeSortBuildResult:
    cdef cccl_device_merge_sort_build_result_t build_data

    def __cinit__(
        DeviceMergeSortBuildResult self,
        Iterator d_in_keys,
        Iterator d_in_items,
        Iterator d_out_keys,
        Iterator d_out_items,
        Op op,
        CommonData common_data
    ):
        cdef CUresult status = -1
        cdef int cc_major = common_data.get_cc_major()
        cdef int cc_minor = common_data.get_cc_minor()
        cdef const char *cub_path = common_data.cub_path_get_c_str()
        cdef const char *thrust_path = common_data.thrust_path_get_c_str()
        cdef const char *libcudacxx_path = common_data.libcudacxx_path_get_c_str()
        cdef const char *ctk_path = common_data.ctk_path_get_c_str()

        memset(&self.build_data, 0, sizeof(cccl_device_merge_sort_build_result_t))
        with nogil:
            status = cccl_device_merge_sort_build(
                &self.build_data,
                d_in_keys.iter_data,
                d_in_items.iter_data,
                d_out_keys.iter_data,
                d_out_items.iter_data,
                op.op_data,
                cc_major,
                cc_minor,
                cub_path,
                thrust_path,
                libcudacxx_path,
                ctk_path,
            )
        if status != 0:
            raise RuntimeError(
                f"Failed building merge_sort, error code: {status}"
            )

    def __dealloc__(DeviceMergeSortBuildResult self):
        cdef CUresult status = -1
        with nogil:
            status = cccl_device_merge_sort_cleanup(&self.build_data)
        if (status != 0):
            print(f"Return code {status} encountered during merge_sort result cleanup")

    cpdef int compute(
        DeviceMergeSortBuildResult self,
        temp_storage_ptr,
        temp_storage_bytes,
        Iterator d_in_keys,
        Iterator d_in_items,
        Iterator d_out_keys,
        Iterator d_out_items,
        size_t num_items,
        Op op,
        stream
    ):
        cdef CUresult status = -1
        cdef void *storage_ptr = (<void *><size_t>temp_storage_ptr) if temp_storage_ptr else NULL
        cdef size_t storage_sz = <size_t>temp_storage_bytes
        cdef CUstream c_stream = <CUstream><size_t>(stream) if stream else NULL
        with nogil:
            status = cccl_device_merge_sort(
                self.build_data,
                storage_ptr,
                &storage_sz,
                d_in_keys.iter_data,
                d_in_items.iter_data,
                d_out_keys.iter_data,
                d_out_items.iter_data,
                <uint64_t>num_items,
                op.op_data,
                c_stream
            )
        if status != 0:
            raise RuntimeError(
                f"Failed executing merge_sort, error code: {status}"
            )
        return storage_sz

# -------------------
#   DeviceUniqueByKey
# -------------------

cdef extern from "cccl/c/unique_by_key.h":
    cdef struct cccl_device_unique_by_key_build_result_t 'cccl_device_unique_by_key_build_result_t':
        pass

    cdef CUresult cccl_device_unique_by_key_build(
        cccl_device_unique_by_key_build_result_t *build_ptr,
        cccl_iterator_t d_keys_in,
        cccl_iterator_t d_values_in,
        cccl_iterator_t d_keys_out,
        cccl_iterator_t d_values_out,
        cccl_iterator_t d_num_selected_out,
        cccl_op_t comparison_op,
        int, int, const char *, const char *, const char *, const char *
    ) nogil

    cdef CUresult cccl_device_unique_by_key(
        cccl_device_unique_by_key_build_result_t build,
        void *d_storage_ptr,
        size_t *d_storage_nbytes,
        cccl_iterator_t d_keys_in,
        cccl_iterator_t d_values_in,
        cccl_iterator_t d_keys_out,
        cccl_iterator_t d_values_out,
        cccl_iterator_t d_num_selected_out,
        cccl_op_t comparison_op,
        size_t num_items,
        CUstream stream
    ) nogil

    cdef CUresult cccl_device_unique_by_key_cleanup(
        cccl_device_unique_by_key_build_result_t *build_ptr,
    ) nogil


cdef class DeviceUniqueByKeyBuildResult:
    cdef cccl_device_unique_by_key_build_result_t build_data

    def __cinit__(
        DeviceUniqueByKeyBuildResult self,
        Iterator d_keys_in,
        Iterator d_values_in,
        Iterator d_keys_out,
        Iterator d_values_out,
        Iterator d_num_selected_out,
        Op comparison_op,
        CommonData common_data
    ):
        cdef CUresult status = -1
        cdef int cc_major = common_data.get_cc_major()
        cdef int cc_minor = common_data.get_cc_minor()
        cdef const char *cub_path = common_data.cub_path_get_c_str()
        cdef const char *thrust_path = common_data.thrust_path_get_c_str()
        cdef const char *libcudacxx_path = common_data.libcudacxx_path_get_c_str()
        cdef const char *ctk_path = common_data.ctk_path_get_c_str()

        memset(&self.build_data, 0, sizeof(cccl_device_unique_by_key_build_result_t))
        with nogil:
            status = cccl_device_unique_by_key_build(
                &self.build_data,
                d_keys_in.iter_data,
                d_values_in.iter_data,
                d_keys_out.iter_data,
                d_values_out.iter_data,
                d_num_selected_out.iter_data,
                comparison_op.op_data,
                cc_major,
                cc_minor,
                cub_path,
                thrust_path,
                libcudacxx_path,
                ctk_path,
            )
        if status != 0:
            raise RuntimeError(
                f"Failed building unique_by_key, error code: {status}"
            )

    def __dealloc__(DeviceUniqueByKeyBuildResult self):
        cdef CUresult status = -1
        with nogil:
            status = cccl_device_unique_by_key_cleanup(&self.build_data)
        if (status != 0):
            print(f"Return code {status} encountered during unique_by_key result cleanup")

    cpdef int compute(
        DeviceUniqueByKeyBuildResult self,
        temp_storage_ptr,
        temp_storage_bytes,
        Iterator d_keys_in,
        Iterator d_values_in,
        Iterator d_keys_out,
        Iterator d_values_out,
        Iterator d_num_selected_out,
        Op comparison_op,
        size_t num_items,
        stream
    ):
        cdef CUresult status = -1
        cdef void *storage_ptr = (<void *><size_t>temp_storage_ptr) if temp_storage_ptr else NULL
        cdef size_t storage_sz = <size_t>temp_storage_bytes
        cdef CUstream c_stream = <CUstream><size_t>(stream) if stream else NULL

        with nogil:
            status = cccl_device_unique_by_key(
                self.build_data,
                storage_ptr,
                &storage_sz,
                d_keys_in.iter_data,
                d_values_in.iter_data,
                d_keys_out.iter_data,
                d_values_out.iter_data,
                d_num_selected_out.iter_data,
                comparison_op.op_data,
                <uint64_t>num_items,
                c_stream
            )

        if status != 0:
            raise RuntimeError(
                f"Failed executing unique_by_key, error code: {status}"
            )
        return storage_sz

<<<<<<< HEAD
# -----------------
# DeviceRadixSort
# -----------------

cdef extern from "cccl/c/radix_sort.h":
    cdef struct cccl_device_radix_sort_build_result_t 'cccl_device_radix_sort_build_result_t':
        pass

    cdef CUresult cccl_device_radix_sort_build(
        cccl_device_radix_sort_build_result_t *build_ptr,
        cccl_sort_order_t sort_order,
        cccl_iterator_t d_keys_in,
        cccl_iterator_t d_values_in,
        cccl_op_t decomposer,
        const char* decomposer_return_type,
        int, int, const char *, const char *, const char *, const char *
    ) nogil

    cdef CUresult cccl_device_ascending_radix_sort(
        cccl_device_radix_sort_build_result_t build,
        void *d_storage_ptr,
        size_t *d_storage_nbytes,
        cccl_iterator_t d_keys_in,
        cccl_iterator_t d_keys_out,
        cccl_iterator_t d_values_in,
        cccl_iterator_t d_values_out,
        cccl_op_t decomposer,
        size_t num_items,
        int begin_bit,
        int end_bit,
        bint is_overwrite_okay,
        int* selector,
        CUstream stream
    ) nogil

    cdef CUresult cccl_device_descending_radix_sort(
        cccl_device_radix_sort_build_result_t build,
        void *d_storage_ptr,
        size_t *d_storage_nbytes,
        cccl_iterator_t d_keys_in,
        cccl_iterator_t d_keys_out,
        cccl_iterator_t d_values_in,
        cccl_iterator_t d_values_out,
        cccl_op_t decomposer,
        size_t num_items,
        int begin_bit,
        int end_bit,
        bint is_overwrite_okay,
        int* selector,
        CUstream stream
    ) nogil

    cdef CUresult cccl_device_radix_sort_cleanup(
        cccl_device_radix_sort_build_result_t *build_ptr,
    ) nogil


cdef class DeviceRadixSortBuildResult:
    cdef cccl_device_radix_sort_build_result_t build_data
    cdef bint _initialized

    def __dealloc__(DeviceRadixSortBuildResult self):
        cdef CUresult status = -1
        with nogil:
            status = cccl_device_radix_sort_cleanup(&self.build_data)
        if (status != 0):
            print(f"Return code {status} encountered during radix_sort result cleanup")

    def __cinit__(
        DeviceRadixSortBuildResult self,
        cccl_sort_order_t order,
        Iterator d_keys_in,
        Iterator d_values_in,
        Op decomposer_op,
        const char* decomposer_return_type,
        CommonData common_data
    ):
=======

# --------------------------------------------
#   DeviceUnaryTransform/DeviceBinaryTransform
# --------------------------------------------
cdef extern from "cccl/c/transform.h":
    cdef struct cccl_device_transform_build_result_t:
        pass

    cdef CUresult cccl_device_unary_transform_build(
        cccl_device_transform_build_result_t *build_ptr,
        cccl_iterator_t d_in,
        cccl_iterator_t d_out,
        cccl_op_t op,
        int, int, const char *, const char *, const char *, const char *
    ) nogil

    cdef CUresult cccl_device_unary_transform(
      cccl_device_transform_build_result_t build,
      cccl_iterator_t d_in,
      cccl_iterator_t d_out,
      uint64_t num_items,
      cccl_op_t op,
      CUstream stream) nogil

    cdef CUresult cccl_device_binary_transform_build(
      cccl_device_transform_build_result_t* build_ptr,
      cccl_iterator_t d_in1,
      cccl_iterator_t d_in2,
      cccl_iterator_t d_out,
      cccl_op_t op,
      int, int, const char *, const char *, const char *, const char *
    ) nogil

    cdef CUresult cccl_device_binary_transform(
      cccl_device_transform_build_result_t build,
      cccl_iterator_t d_in1,
      cccl_iterator_t d_in2,
      cccl_iterator_t d_out,
      uint64_t num_items,
      cccl_op_t op,
      CUstream stream) nogil

    cdef CUresult cccl_device_transform_cleanup(
        cccl_device_transform_build_result_t *build_ptr,
    ) nogil


cdef class DeviceUnaryTransform:
    cdef cccl_device_transform_build_result_t build_data

    def __cinit__(
        self,
        Iterator d_in,
        Iterator d_out,
        Op op,
        CommonData common_data
    ):
        memset(&self.build_data, 0, sizeof(cccl_device_transform_build_result_t))

>>>>>>> 76ed6638
        cdef CUresult status = -1
        cdef int cc_major = common_data.get_cc_major()
        cdef int cc_minor = common_data.get_cc_minor()
        cdef const char *cub_path = common_data.cub_path_get_c_str()
        cdef const char *thrust_path = common_data.thrust_path_get_c_str()
        cdef const char *libcudacxx_path = common_data.libcudacxx_path_get_c_str()
        cdef const char *ctk_path = common_data.ctk_path_get_c_str()

<<<<<<< HEAD
        memset(&self.build_data, 0, sizeof(cccl_device_radix_sort_build_result_t))
        with nogil:
            status = cccl_device_radix_sort_build(
                &self.build_data,
                order,
                d_keys_in.iter_data,
                d_values_in.iter_data,
                decomposer_op.op_data,
                decomposer_return_type,
=======
        with nogil:
            status = cccl_device_unary_transform_build(
                &self.build_data,
                d_in.iter_data,
                d_out.iter_data,
                op.op_data,
>>>>>>> 76ed6638
                cc_major,
                cc_minor,
                cub_path,
                thrust_path,
                libcudacxx_path,
                ctk_path,
            )
        if status != 0:
<<<<<<< HEAD
            raise RuntimeError(
                f"Failed building radix_sort, error code: {status}"
            )

    cpdef tuple compute_ascending(
        DeviceRadixSortBuildResult self,
        temp_storage_ptr,
        temp_storage_bytes,
        Iterator d_keys_in,
        Iterator d_keys_out,
        Iterator d_values_in,
        Iterator d_values_out,
        Op decomposer_op,
        size_t num_items,
        int begin_bit,
        int end_bit,
        bint is_overwrite_okay,
        selector,
        stream
    ):
        cdef CUresult status = -1
        cdef void *storage_ptr = (<void *><size_t>temp_storage_ptr) if temp_storage_ptr else NULL
        cdef size_t storage_sz = <size_t>temp_storage_bytes
        cdef int selector_int = <int>selector
        cdef CUstream c_stream = <CUstream><size_t>(stream) if stream else NULL

        with nogil:
            status = cccl_device_ascending_radix_sort(
                self.build_data,
                storage_ptr,
                &storage_sz,
                d_keys_in.iter_data,
                d_keys_out.iter_data,
                d_values_in.iter_data,
                d_values_out.iter_data,
                decomposer_op.op_data,
                <uint64_t>num_items,
                begin_bit,
                end_bit,
                is_overwrite_okay,
                &selector_int,
                c_stream
            )

        if status != 0:
            raise RuntimeError(
                f"Failed executing ascending radix_sort, error code: {status}"
            )
        return <object>storage_sz, <object>selector_int

    cpdef tuple compute_descending(
        DeviceRadixSortBuildResult self,
        temp_storage_ptr,
        temp_storage_bytes,
        Iterator d_keys_in,
        Iterator d_keys_out,
        Iterator d_values_in,
        Iterator d_values_out,
        Op decomposer_op,
        size_t num_items,
        int begin_bit,
        int end_bit,
        bint is_overwrite_okay,
        selector,
        stream
    ):
        cdef CUresult status = -1
        cdef void *storage_ptr = (<void *><size_t>temp_storage_ptr) if temp_storage_ptr else NULL
        cdef size_t storage_sz = <size_t>temp_storage_bytes
        cdef int selector_int = <int>selector
        cdef CUstream c_stream = <CUstream><size_t>(stream) if stream else NULL

        with nogil:
            status = cccl_device_ascending_radix_sort(
                self.build_data,
                storage_ptr,
                &storage_sz,
                d_keys_in.iter_data,
                d_keys_out.iter_data,
                d_values_in.iter_data,
                d_values_out.iter_data,
                decomposer_op.op_data,
                <uint64_t>num_items,
                begin_bit,
                end_bit,
                is_overwrite_okay,
                &selector_int,
                c_stream
            )

        if status != 0:
            raise RuntimeError(
                f"Failed executing descending radix_sort, error code: {status}"
            )
        return <object>storage_sz, <object>selector_int
=======
            raise RuntimeError("Failed to build unary transform")

    def __dealloc__(DeviceUnaryTransform self):
        cdef CUresult status = -1
        with nogil:
            status = cccl_device_transform_cleanup(&self.build_data)
        if (status != 0):
            print(f"Return code {status} encountered during unary transform result cleanup")

    cpdef void compute(
        DeviceUnaryTransform self,
        Iterator d_in,
        Iterator d_out,
        size_t num_items,
        Op op,
        stream
    ):
        cdef CUresult status = -1
        cdef CUstream c_stream = <CUstream><size_t>(stream) if stream else NULL
        with nogil:
            status = cccl_device_unary_transform(
                self.build_data,
                d_in.iter_data,
                d_out.iter_data,
                <uint64_t>num_items,
                op.op_data,
                c_stream
            )
        if (status != 0):
            raise RuntimeError("Failed to compute unary transform")


cdef class DeviceBinaryTransform:
    cdef cccl_device_transform_build_result_t build_data

    def __cinit__(
        self,
        Iterator d_in1,
        Iterator d_in2,
        Iterator d_out,
        Op op,
        CommonData common_data
    ):
        memset(&self.build_data, 0, sizeof(cccl_device_transform_build_result_t))

        cdef CUresult status = -1
        cdef int cc_major = common_data.get_cc_major()
        cdef int cc_minor = common_data.get_cc_minor()
        cdef const char *cub_path = common_data.cub_path_get_c_str()
        cdef const char *thrust_path = common_data.thrust_path_get_c_str()
        cdef const char *libcudacxx_path = common_data.libcudacxx_path_get_c_str()
        cdef const char *ctk_path = common_data.ctk_path_get_c_str()

        with nogil:
            status = cccl_device_binary_transform_build(
                &self.build_data,
                d_in1.iter_data,
                d_in2.iter_data,
                d_out.iter_data,
                op.op_data,
                cc_major,
                cc_minor,
                cub_path,
                thrust_path,
                libcudacxx_path,
                ctk_path,
            )
        if status != 0:
            raise RuntimeError("Failed to build binary transform")

    def __dealloc__(DeviceBinaryTransform self):
        cdef CUresult status = -1
        with nogil:
            status = cccl_device_transform_cleanup(&self.build_data)
        if (status != 0):
            print(f"Return code {status} encountered during binary transform result cleanup")

    cpdef void compute(
        DeviceBinaryTransform self,
        Iterator d_in1,
        Iterator d_in2,
        Iterator d_out,
        size_t num_items,
        Op op,
        stream
    ):
        cdef CUresult status = -1
        cdef CUstream c_stream = <CUstream><size_t>(stream) if stream else NULL
        with nogil:
            status = cccl_device_binary_transform(
                self.build_data,
                d_in1.iter_data,
                d_in2.iter_data,
                d_out.iter_data,
                <uint64_t>num_items,
                op.op_data,
                c_stream
            )
        if (status != 0):
            raise RuntimeError("Failed to compute binary transform")
>>>>>>> 76ed6638
<|MERGE_RESOLUTION|>--- conflicted
+++ resolved
@@ -1654,7 +1654,6 @@
             )
         return storage_sz
 
-<<<<<<< HEAD
 # -----------------
 # DeviceRadixSort
 # -----------------
@@ -1732,67 +1731,6 @@
         const char* decomposer_return_type,
         CommonData common_data
     ):
-=======
-
-# --------------------------------------------
-#   DeviceUnaryTransform/DeviceBinaryTransform
-# --------------------------------------------
-cdef extern from "cccl/c/transform.h":
-    cdef struct cccl_device_transform_build_result_t:
-        pass
-
-    cdef CUresult cccl_device_unary_transform_build(
-        cccl_device_transform_build_result_t *build_ptr,
-        cccl_iterator_t d_in,
-        cccl_iterator_t d_out,
-        cccl_op_t op,
-        int, int, const char *, const char *, const char *, const char *
-    ) nogil
-
-    cdef CUresult cccl_device_unary_transform(
-      cccl_device_transform_build_result_t build,
-      cccl_iterator_t d_in,
-      cccl_iterator_t d_out,
-      uint64_t num_items,
-      cccl_op_t op,
-      CUstream stream) nogil
-
-    cdef CUresult cccl_device_binary_transform_build(
-      cccl_device_transform_build_result_t* build_ptr,
-      cccl_iterator_t d_in1,
-      cccl_iterator_t d_in2,
-      cccl_iterator_t d_out,
-      cccl_op_t op,
-      int, int, const char *, const char *, const char *, const char *
-    ) nogil
-
-    cdef CUresult cccl_device_binary_transform(
-      cccl_device_transform_build_result_t build,
-      cccl_iterator_t d_in1,
-      cccl_iterator_t d_in2,
-      cccl_iterator_t d_out,
-      uint64_t num_items,
-      cccl_op_t op,
-      CUstream stream) nogil
-
-    cdef CUresult cccl_device_transform_cleanup(
-        cccl_device_transform_build_result_t *build_ptr,
-    ) nogil
-
-
-cdef class DeviceUnaryTransform:
-    cdef cccl_device_transform_build_result_t build_data
-
-    def __cinit__(
-        self,
-        Iterator d_in,
-        Iterator d_out,
-        Op op,
-        CommonData common_data
-    ):
-        memset(&self.build_data, 0, sizeof(cccl_device_transform_build_result_t))
-
->>>>>>> 76ed6638
         cdef CUresult status = -1
         cdef int cc_major = common_data.get_cc_major()
         cdef int cc_minor = common_data.get_cc_minor()
@@ -1801,7 +1739,6 @@
         cdef const char *libcudacxx_path = common_data.libcudacxx_path_get_c_str()
         cdef const char *ctk_path = common_data.ctk_path_get_c_str()
 
-<<<<<<< HEAD
         memset(&self.build_data, 0, sizeof(cccl_device_radix_sort_build_result_t))
         with nogil:
             status = cccl_device_radix_sort_build(
@@ -1811,14 +1748,6 @@
                 d_values_in.iter_data,
                 decomposer_op.op_data,
                 decomposer_return_type,
-=======
-        with nogil:
-            status = cccl_device_unary_transform_build(
-                &self.build_data,
-                d_in.iter_data,
-                d_out.iter_data,
-                op.op_data,
->>>>>>> 76ed6638
                 cc_major,
                 cc_minor,
                 cub_path,
@@ -1827,7 +1756,6 @@
                 ctk_path,
             )
         if status != 0:
-<<<<<<< HEAD
             raise RuntimeError(
                 f"Failed building radix_sort, error code: {status}"
             )
@@ -1923,7 +1851,88 @@
                 f"Failed executing descending radix_sort, error code: {status}"
             )
         return <object>storage_sz, <object>selector_int
-=======
+
+
+# --------------------------------------------
+#   DeviceUnaryTransform/DeviceBinaryTransform
+# --------------------------------------------
+cdef extern from "cccl/c/transform.h":
+    cdef struct cccl_device_transform_build_result_t:
+        pass
+
+    cdef CUresult cccl_device_unary_transform_build(
+        cccl_device_transform_build_result_t *build_ptr,
+        cccl_iterator_t d_in,
+        cccl_iterator_t d_out,
+        cccl_op_t op,
+        int, int, const char *, const char *, const char *, const char *
+    ) nogil
+
+    cdef CUresult cccl_device_unary_transform(
+      cccl_device_transform_build_result_t build,
+      cccl_iterator_t d_in,
+      cccl_iterator_t d_out,
+      uint64_t num_items,
+      cccl_op_t op,
+      CUstream stream) nogil
+
+    cdef CUresult cccl_device_binary_transform_build(
+      cccl_device_transform_build_result_t* build_ptr,
+      cccl_iterator_t d_in1,
+      cccl_iterator_t d_in2,
+      cccl_iterator_t d_out,
+      cccl_op_t op,
+      int, int, const char *, const char *, const char *, const char *
+    ) nogil
+
+    cdef CUresult cccl_device_binary_transform(
+      cccl_device_transform_build_result_t build,
+      cccl_iterator_t d_in1,
+      cccl_iterator_t d_in2,
+      cccl_iterator_t d_out,
+      uint64_t num_items,
+      cccl_op_t op,
+      CUstream stream) nogil
+
+    cdef CUresult cccl_device_transform_cleanup(
+        cccl_device_transform_build_result_t *build_ptr,
+    ) nogil
+
+
+cdef class DeviceUnaryTransform:
+    cdef cccl_device_transform_build_result_t build_data
+
+    def __cinit__(
+        self,
+        Iterator d_in,
+        Iterator d_out,
+        Op op,
+        CommonData common_data
+    ):
+        memset(&self.build_data, 0, sizeof(cccl_device_transform_build_result_t))
+
+        cdef CUresult status = -1
+        cdef int cc_major = common_data.get_cc_major()
+        cdef int cc_minor = common_data.get_cc_minor()
+        cdef const char *cub_path = common_data.cub_path_get_c_str()
+        cdef const char *thrust_path = common_data.thrust_path_get_c_str()
+        cdef const char *libcudacxx_path = common_data.libcudacxx_path_get_c_str()
+        cdef const char *ctk_path = common_data.ctk_path_get_c_str()
+
+        with nogil:
+            status = cccl_device_unary_transform_build(
+                &self.build_data,
+                d_in.iter_data,
+                d_out.iter_data,
+                op.op_data,
+                cc_major,
+                cc_minor,
+                cub_path,
+                thrust_path,
+                libcudacxx_path,
+                ctk_path,
+            )
+        if status != 0:
             raise RuntimeError("Failed to build unary transform")
 
     def __dealloc__(DeviceUnaryTransform self):
@@ -2023,5 +2032,4 @@
                 c_stream
             )
         if (status != 0):
-            raise RuntimeError("Failed to compute binary transform")
->>>>>>> 76ed6638
+            raise RuntimeError("Failed to compute binary transform")
# distutils: language = c++
# cython: language_level=3
# cython: linetrace=True

# Python signatures are declared in the companion Python stub file _bindings.pyi
# Make sure to update PYI with change to Python API to ensure that Python
# static type checker tools like mypy green-lights cuda.parallel

from libc.string cimport memset, memcpy
from libc.stdint cimport uint8_t, uint32_t, uint64_t
from cpython.bytes cimport PyBytes_FromStringAndSize

from cpython.buffer cimport (
    Py_buffer, PyBUF_SIMPLE, PyBUF_ANY_CONTIGUOUS,
    PyBuffer_Release, PyObject_CheckBuffer, PyObject_GetBuffer
)

import ctypes

cdef extern from "<cuda.h>":
    cdef struct OpaqueCUstream_st
    cdef struct OpaqueCUkernel_st
    cdef struct OpaqueCUlibrary_st

    ctypedef int CUresult
    ctypedef OpaqueCUstream_st *CUstream
    ctypedef OpaqueCUkernel_st *CUkernel
    ctypedef OpaqueCUlibrary_st *CUlibrary


cdef extern from "cccl/c/types.h":
    ctypedef enum cccl_type_enum:
        CCCL_INT8
        CCCL_INT16
        CCCL_INT32
        CCCL_INT64
        CCCL_UINT8
        CCCL_UINT16
        CCCL_UINT32
        CCCL_UINT64
        CCCL_FLOAT32
        CCCL_FLOAT64
        CCCL_STORAGE

    ctypedef enum cccl_op_kind_t:
       CCCL_STATELESS
       CCCL_STATEFUL

    ctypedef enum cccl_iterator_kind_t:
       CCCL_POINTER
       CCCL_ITERATOR

    cdef struct cccl_type_info:
        size_t size
        size_t alignment
        cccl_type_enum type

    cdef struct cccl_op_t:
        cccl_op_kind_t type
        const char* name
        const char* ltoir
        size_t ltoir_size
        size_t size
        size_t alignment
        void *state

    cdef struct cccl_value_t:
        cccl_type_info type
        void *state

    cdef struct cccl_iterator_t:
        size_t size
        size_t alignment
        cccl_iterator_kind_t type
        cccl_op_t advance
        cccl_op_t dereference
        cccl_type_info value_type
        void *state

    ctypedef enum cccl_sort_order_t:
        CCCL_ASCENDING
        CCCL_DESCENDING

cdef void arg_type_check(
    str arg_name,
    object expected_type,
    object arg
) except *:
    if not isinstance(arg, expected_type):
        raise TypeError(
            f"Expected {arg_name} to have type '{expected_type}', "
            f"got '{type(arg)}'"
        )


cdef class IntEnumerationMember:
    """
    Represents enumeration member which records the enumeration it is a part of
    for type-checking.
    """
    cdef object parent_class
    cdef str enum_name
    cdef str attr_name
    cdef int attr_value

    def __cinit__(self, object parent_class, str enum_name, str attr_name, int attr_value):
        self.parent_class = parent_class
        self.enum_name = enum_name
        self.attr_name = attr_name
        self.attr_value = attr_value

    cdef str get_repr_str(self):
        return f"<{self.enum_name}.{self.attr_name}: {self.attr_value}>"

    def __repr__(self):
        return self.get_repr_str()

    def __str__(self):
        return self.get_repr_str()

    @property
    def parent_class(self):
        "Type of parental enumeration"
        return self.parent_class

    @property
    def name(self):
        "Name of the enumeration member"
        return self.attr_name

    @property
    def value(self):
        return self.attr_value

    def __int__(self):
        return int(self.attr_value)

    def __hash__(self):
        cdef object _cmp_key = (type(self), self.parent_class, <object>self.attr_value)
        return hash(_cmp_key)

    def __eq__(self, other):
        cdef IntEnumerationMember rhs
        if type(other) == type(self):
            rhs = <IntEnumerationMember>other
            return (self.attr_value == rhs.attr_value) and (self.parent_class == rhs.parent_class)
        else:
            return False


cdef class IntEnumerationBase:
    cdef str enum_name

    def __cinit__(self):
        self.enum_name = "Undefined"

    @property
    def __name__(self):
        return self.enum_name

    def __repr__(self):
        return f"<enum '{self.enum_name}'>"

    def __str__(self):
        return f"<enum '{self.enum_name}'>"


cdef class Enumeration_CCCLType(IntEnumerationBase):
    "Enumeration of CCCL types"
    cdef IntEnumerationMember _int8
    cdef IntEnumerationMember _int16
    cdef IntEnumerationMember _int32
    cdef IntEnumerationMember _int64
    cdef IntEnumerationMember _uint8
    cdef IntEnumerationMember _uint16
    cdef IntEnumerationMember _uint32
    cdef IntEnumerationMember _uint64
    cdef IntEnumerationMember _float32
    cdef IntEnumerationMember _float64
    cdef IntEnumerationMember _storage

    def __cinit__(self):
        self.enum_name = "TypeEnum"
        self._int8 = self.make_INT8()
        self._int16 = self.make_INT16()
        self._int32 = self.make_INT32()
        self._int64 = self.make_INT64()
        self._uint8 = self.make_UINT8()
        self._uint16 = self.make_UINT16()
        self._uint32 = self.make_UINT32()
        self._uint64 = self.make_UINT64()
        self._float32 = self.make_FLOAT32()
        self._float64 = self.make_FLOAT64()
        self._storage = self.make_STORAGE()

    @property
    def INT8(self):
        return self._int8

    @property
    def INT16(self):
        return self._int16

    @property
    def INT32(self):
        return self._int32

    @property
    def INT64(self):
        return self._int64

    @property
    def UINT8(self):
        return self._uint8

    @property
    def UINT16(self):
        return self._uint16

    @property
    def UINT32(self):
        return self._uint32

    @property
    def UINT64(self):
        return self._uint64

    @property
    def FLOAT32(self):
        return self._float32

    @property
    def FLOAT64(self):
        return self._float64

    @property
    def STORAGE(self):
        return self._storage

    cdef IntEnumerationMember make_INT8(self):
        cdef str prop_name = "INT8"
        return IntEnumerationMember(
            type(self),
            self.enum_name,
            prop_name,
            cccl_type_enum.CCCL_INT8
        )

    cdef IntEnumerationMember make_INT16(self):
        cdef str prop_name = "INT16"
        return IntEnumerationMember(
            type(self),
            self.enum_name,
            prop_name,
            cccl_type_enum.CCCL_INT16
        )

    cdef IntEnumerationMember make_INT32(self):
        cdef str prop_name = "INT32"
        return IntEnumerationMember(
            type(self),
            self.enum_name,
            prop_name,
            cccl_type_enum.CCCL_INT32
        )

    cdef IntEnumerationMember make_INT64(self):
        cdef str prop_name = "INT64"
        return IntEnumerationMember(
            type(self),
            self.enum_name,
            prop_name,
            cccl_type_enum.CCCL_INT64
        )

    cdef IntEnumerationMember make_UINT8(self):
        cdef str prop_name = "UINT8"
        return IntEnumerationMember(
            type(self),
            self.enum_name,
            prop_name,
            cccl_type_enum.CCCL_UINT8
        )

    cdef IntEnumerationMember make_UINT16(self):
        cdef str prop_name = "UINT16"
        return IntEnumerationMember(
            type(self),
            self.enum_name,
            prop_name,
            cccl_type_enum.CCCL_UINT16
        )

    cdef IntEnumerationMember make_UINT32(self):
        cdef str prop_name = "UINT32"
        return IntEnumerationMember(
            type(self),
            self.enum_name,
            prop_name,
            cccl_type_enum.CCCL_UINT32
        )

    cdef IntEnumerationMember make_UINT64(self):
        cdef str prop_name = "UINT64"
        return IntEnumerationMember(
            type(self),
            self.enum_name,
            prop_name,
            cccl_type_enum.CCCL_UINT64
        )


    cdef IntEnumerationMember make_FLOAT32(self):
        cdef str prop_name = "FLOAT32"
        return IntEnumerationMember(
            type(self),
            self.enum_name,
            prop_name,
            cccl_type_enum.CCCL_FLOAT32
        )

    cdef IntEnumerationMember make_FLOAT64(self):
        cdef str prop_name = "FLOAT64"
        return IntEnumerationMember(
            type(self),
            self.enum_name,
            prop_name,
            cccl_type_enum.CCCL_FLOAT64
        )


    cdef IntEnumerationMember make_STORAGE(self):
        cdef str prop_name = "STORAGE"
        return IntEnumerationMember(
            type(self),
            self.enum_name,
            prop_name,
            cccl_type_enum.CCCL_STORAGE
        )


cdef class Enumeration_OpKind(IntEnumerationBase):
    "Enumeration of operator kinds"
    cdef IntEnumerationMember _stateless
    cdef IntEnumerationMember _stateful

    def __cinit__(self):
        self.enum_name = "OpKindEnum"
        self._stateless = self.make_STATELESS()
        self._stateful = self.make_STATEFUL()

    cdef IntEnumerationMember make_STATELESS(self):
        cdef str prop_name = "STATELESS"
        return IntEnumerationMember(
            type(self),
            self.enum_name,
            prop_name,
            cccl_op_kind_t.CCCL_STATELESS
        )

    cdef IntEnumerationMember make_STATEFUL(self):
        cdef str prop_name = "STATEFUL"
        return IntEnumerationMember(
            type(self),
            self.enum_name,
            prop_name,
            cccl_op_kind_t.CCCL_STATEFUL
        )


    @property
    def STATELESS(self):
        return self._stateless

    @property
    def STATEFUL(self):
        return self._stateful


cdef class Enumeration_IteratorKind(IntEnumerationBase):
    "Enumeration of iterator kinds"
    cdef IntEnumerationMember _pointer
    cdef IntEnumerationMember _iterator

    def __cinit__(self):
        self.enum_name = "IteratorKindEnum"
        self._pointer = self.make_POINTER()
        self._iterator = self.make_ITERATOR()

    cdef IntEnumerationMember make_POINTER(self):
        cdef str prop_name = "POINTER"
        return IntEnumerationMember(
            type(self),
            self.enum_name,
            prop_name,
            cccl_iterator_kind_t.CCCL_POINTER
        )

    cdef IntEnumerationMember make_ITERATOR(self):
        cdef str prop_name = "ITERATOR"
        return IntEnumerationMember(
            type(self),
            self.enum_name,
            prop_name,
            cccl_iterator_kind_t.CCCL_ITERATOR
        )

    @property
    def POINTER(self):
        return self._pointer

    @property
    def ITERATOR(self):
        return self._iterator

cdef class Enumeration_SortOrder(IntEnumerationBase):
    "Enumeration of sort orders (ascending or descending)"
    cdef IntEnumerationMember _ascending
    cdef IntEnumerationMember _descending

    def __cinit__(self):
        self.enum_name = "SortOrder"
        self._ascending = self.make_ASCENDING()
        self._descending = self.make_DESCENDING()

    cdef IntEnumerationMember make_ASCENDING(self):
        cdef str prop_name = "ASCENDING"
        return IntEnumerationMember(
            type(self),
            self.enum_name,
            prop_name,
            cccl_sort_order_t.CCCL_ASCENDING
        )

    cdef IntEnumerationMember make_DESCENDING(self):
        cdef str prop_name = "DESCENDING"
        return IntEnumerationMember(
            type(self),
            self.enum_name,
            prop_name,
            cccl_sort_order_t.CCCL_DESCENDING
        )

    @property
    def ASCENDING(self):
        return self._ascending

    @property
    def DESCENDING(self):
        return self._descending


TypeEnum = Enumeration_CCCLType()
OpKind = Enumeration_OpKind()
IteratorKind = Enumeration_IteratorKind()
SortOrder = Enumeration_SortOrder()

cpdef bint is_TypeEnum(IntEnumerationMember attr):
    "Return True if attribute is a member of TypeEnum enumeration"
    return attr.parent_class is Enumeration_CCCLType


cpdef bint is_OpKind(IntEnumerationMember attr):
    "Return True if attribute is a member of OpKind enumeration"
    return attr.parent_class is Enumeration_OpKind


cpdef bint is_IteratorKind(IntEnumerationMember attr):
    "Return True if attribute is a member of IteratorKind enumeration"
    return attr.parent_class is Enumeration_IteratorKind

cpdef bint is_SortOrder(IntEnumerationMember attr):
    "Return True if attribute is a member of SortOrder enumeration"
    return attr.parent_class is Enumeration_SortOrder


cdef void _validate_alignment(int alignment) except *:
    cdef uint32_t val
    if alignment < 1:
        raise ValueError(
            "Alignment must be non-negative, "
            f"got {alignment}."
        )
    val = <uint32_t>alignment
    if (val & (val - 1)) != 0:
        raise ValueError(
            "Alignment must be a power of two, "
            f"got {alignment}"
        )


cdef class Op:
    # need Python owner of memory used for operator name
    cdef bytes op_encoded_name
    cdef bytes ltoir_bytes
    cdef bytes state_bytes
    cdef cccl_op_t op_data


    cdef void _set_members(self, cccl_op_kind_t op_type, str name, bytes lto_ir, bytes state, int state_alignment):
        memset(&self.op_data, 0, sizeof(cccl_op_t))
        # Reference Python objects in the class to ensure lifetime
        self.op_encoded_name = name.encode("utf-8")
        self.ltoir_bytes = lto_ir
        self.state_bytes = state
        # set fields of op_data struct
        self.op_data.type = op_type
        self.op_data.name = <const char *>self.op_encoded_name
        self.op_data.ltoir = <const char *>lto_ir
        self.op_data.ltoir_size = len(lto_ir)
        self.op_data.size = len(state)
        self.op_data.alignment = state_alignment
        self.op_data.state = <void *><const char *>state


    def __cinit__(self, /, *, name = None, operator_type = OpKind.STATELESS, ltoir = None, state = None, state_alignment = 1):
        if name is None and ltoir is None:
            name = ""
            ltoir = b""
        if state is None:
            state = b""
        arg_type_check(arg_name="name", expected_type=str, arg=name)
        arg_type_check(arg_name="ltoir", expected_type=bytes, arg=ltoir)
        arg_type_check(arg_name="state", expected_type=bytes, arg=state)
        arg_type_check(arg_name="state_alignment", expected_type=int, arg=state_alignment)
        arg_type_check(arg_name="operator_type", expected_type=IntEnumerationMember, arg=operator_type)
        if not is_OpKind(operator_type):
            raise TypeError(
                f"The operator_type argument should be an enumerator of operator kinds"
            )
        _validate_alignment(state_alignment)
        self._set_members(
            <cccl_op_kind_t> operator_type.value,
            <str> name,
            <bytes> ltoir,
            <bytes> state,
            <int> state_alignment
        )


    cdef void set_state(self, bytes state):
        self.state_bytes = state
        self.op_data.state = <void *><const char *>state

    @property
    def state(self):
       return self.state_bytes

    @state.setter
    def state(self, bytes new_value):
        self.set_state(<bytes>new_value)

    @property
    def name(self):
        return self.op_encoded_name.decode("utf-8")

    @property
    def ltoir(self):
        return self.ltoir_bytes

    @property
    def state_alignment(self):
        return self.op_data.alignment

    @property
    def state_typenum(self):
        return self.op_data.type

    def as_bytes(self):
        "Debugging utility to view memory content of library struct"
        cdef uint8_t[:] mem_view = bytearray(sizeof(self.op_data))
        memcpy(&mem_view[0], &self.op_data, sizeof(self.op_data))
        return bytes(mem_view)


cdef class TypeInfo:
    cdef cccl_type_info type_info

    def __cinit__(self, int size, int alignment, IntEnumerationMember type_enum):
        if size < 1:
            raise ValueError("Size argument must be positive")
        _validate_alignment(alignment)
        if not is_TypeEnum(type_enum):
            raise TypeError(
                f"The type argument should be enum of CCCL types"
            )
        self.type_info.size = size
        self.type_info.alignment = alignment
        self.type_info.type = <cccl_type_enum> type_enum.value

    @property
    def size(self):
        return self.type_info.size

    @property
    def alignment(self):
        return self.type_info.alignment

    @property
    def typenum(self):
        return self.type_info.type

    def as_bytes(self):
        "Debugging utility to view memory content of library struct"
        cdef uint8_t[:] mem_view = bytearray(sizeof(self.type_info))
        memcpy(&mem_view[0], &self.type_info, sizeof(self.type_info))
        return bytes(mem_view)


cdef class Value:
    cdef uint8_t[::1] state_obj
    cdef TypeInfo value_type
    cdef cccl_value_t value_data;

    def __cinit__(self, TypeInfo value_type, uint8_t[::1] state):
        self.state_obj = state
        self.value_type = value_type
        self.value_data.type = value_type.type_info
        self.value_data.state = <void *>&state[0]

    @property
    def type(self):
        return self.value_type

    @property
    def state(self):
        return self.state_obj

    @state.setter
    def state(self, uint8_t[::1] new_value):
        if (len(self.state_obj) == len(new_value)):
            self.state_obj = new_value
            self.value_data.state = <void *>&self.state_obj[0]
        else:
            raise ValueError("Size mismatch")

    def as_bytes(self):
        "Debugging utility to view memory of native struct"
        cdef uint8_t[:] mem_view = bytearray(sizeof(self.value_data))
        memcpy(&mem_view[0], &self.value_data, sizeof(self.value_data))
        return bytes(mem_view)


cdef void ensure_buffer(object o) except *:
    if not PyObject_CheckBuffer(o):
        raise TypeError(
            "Object with buffer protocol expected, "
            f"got {type(o)}"
        )


cdef void * get_buffer_pointer(object o, size_t *size):
    cdef int status = 0
    cdef void *ptr = NULL
    cdef Py_buffer view

    status = PyObject_GetBuffer(o, &view, PyBUF_SIMPLE | PyBUF_ANY_CONTIGUOUS)
    if status != 0:  # pragma: no cover
        size[0] = 0
        raise RuntimeError(
            "Can not access simple contiguous buffer"
        )

    ptr = view.buf
    size[0] = <size_t>view.len
    PyBuffer_Release(&view)

    return ptr


cdef void * ctypes_typed_pointer_payload_ptr(object ctypes_typed_ptr):
    "Get pointer to the value buffer represented by ctypes.pointer(ctypes_val)"
    cdef size_t size = 0
    cdef size_t *ptr_ref = NULL
    ensure_buffer(ctypes_typed_ptr)
    ptr_ref = <size_t *>get_buffer_pointer(ctypes_typed_ptr, &size)
    return <void *>(ptr_ref[0])


cdef void * ctypes_value_ptr(object ctypes_cdata):
    "Get pointer to the value buffer behind ctypes_val"
    cdef size_t size = 0
    ensure_buffer(ctypes_cdata)
    return get_buffer_pointer(ctypes_cdata, &size)


cdef inline void * int_as_ptr(size_t ptr_val):
    return <void *>(ptr_val)


cdef class StateBase:
    cdef void *ptr
    cdef object ref

    def __cinit__(self):
        self.ptr = NULL
        self.ref = None

    cdef inline void set_state(self, void *ptr, object ref):
        self.ptr = ptr
        self.ref = ref

    @property
    def pointer(self):
        return <size_t>self.ptr

    @property
    def reference(self):
        return self.ref


cdef class Pointer(StateBase):
    "Represents the pointer value"

    def __cinit__(self, arg):
        cdef void *ptr
        cdef object ref

        if isinstance(arg, int):
            ptr = int_as_ptr(arg)
            ref = None
        elif isinstance(arg, ctypes._Pointer):
            ptr = ctypes_typed_pointer_payload_ptr(arg)
            ref = arg
        elif isinstance(arg, ctypes.c_void_p):
            ptr = int_as_ptr(arg.value)
            ref = arg
        else:
            raise TypeError(
                "Expect ctypes pointer, integers, or PointerProxy, "
                f"got type {type(arg)}"
            )
        self.set_state(ptr, ref)


def make_pointer_object(ptr, owner):
    cdef Pointer res = Pointer(0)

    if isinstance(ptr, int):
        res.ptr = int_as_ptr(ptr)
    elif isinstance(ptr, ctypes.c_void_p):
        res.ptr = int_as_ptr(ptr.value)
    else:
        raise TypeError(
            "First argument must be an integer, or ctypes.c_void_p, "
            f"got {type(ptr)}"
        )
    res.ref = owner
    return res


cdef class IteratorState(StateBase):
    "Represents blob referenced by pointer"
    cdef size_t state_nbytes

    def __cinit__(self, arg):
        cdef size_t buffer_size = 0
        cdef void *ptr = NULL
        cdef object ref = None

        super().__init__()
        if isinstance(arg, ctypes._Pointer):
            ptr = ctypes_typed_pointer_payload_ptr(arg)
            ref = arg.contents
            self.state_nbytes = ctypes.sizeof(ref)
        elif PyObject_CheckBuffer(arg):
            ptr = get_buffer_pointer(arg, &buffer_size)
            ref = arg
            self.state_nbytes = buffer_size
        else:
            raise TypeError(
                "Expected a ctypes pointer with content, or object of type bytes or bytearray, "
                f"got type {type(arg)}"
            )
        self.set_state(ptr, ref)

    cdef inline size_t get_size(self):
        return self.state_nbytes

    @property
    def size(self):
        return self.state_nbytes

    def __getbuffer__(self, Py_buffer *buffer, int flags):
        cdef Py_ssize_t cast_size = <Py_ssize_t>self.state_nbytes
        buffer.buf = <char *>self.ptr
        buffer.obj = self
        buffer.len = cast_size
        buffer.readonly = 0
        buffer.itemsize = 1
        buffer.format = "B"  # unsigned char
        buffer.ndim = 1
        buffer.shape = <Py_ssize_t *>&self.state_nbytes
        buffer.strides = &buffer.itemsize
        buffer.suboffsets = NULL
        buffer.internal = NULL

    def __releasebuffer__(self, Py_buffer *buffer):
        pass


cdef class Iterator:
    cdef Op advance
    cdef Op dereference
    cdef object state_obj
    cdef cccl_iterator_t iter_data

    def __cinit__(self,
        int alignment,
        IntEnumerationMember iterator_type,
        Op advance_fn,
        Op dereference_fn,
        TypeInfo value_type,
        state = None
    ):
        cdef cccl_iterator_kind_t it_kind
        _validate_alignment(alignment)
        if not is_IteratorKind(iterator_type):
            raise TypeError("iterator_type must describe iterator kind")
        it_kind = iterator_type.value
        if it_kind == cccl_iterator_kind_t.CCCL_POINTER:
            if state is None:
                self.state_obj = None
                self.iter_data.size = 0
                self.iter_data.state = NULL
            elif isinstance(state, int):
                self.state_obj = None
                self.iter_data.size = 0
                self.iter_data.state = int_as_ptr(state)
            elif isinstance(state, Pointer):
                self.state_obj = state.reference
                self.iter_data.size = 0
                self.iter_data.state = (<Pointer>state).ptr
            else:
                raise TypeError(
                    "Expect for Iterator of kind POINTER, state must have type Pointer or int, "
                    f"got {type(state)}"
                )
        elif it_kind == cccl_iterator_kind_t.CCCL_ITERATOR:
            if state is None:
                self.state_obj = None
                self.iter_data.size = 0
                self.iter_data.state = NULL
            elif isinstance(state, IteratorState):
                self.state_obj = state.reference
                self.iter_data.size = (<IteratorState>state).size
                self.iter_data.state = (<IteratorState>state).ptr
            else:
                raise TypeError(
                    "For Iterator of kind ITERATOR, state must have type IteratorState, "
                    f"got type {type(state)}"
                )
        else:  # pragma: no cover
            raise ValueError("Unrecognized iterator kind")
        self.advance = advance_fn
        self.dereference = dereference_fn
        self.iter_data.alignment = alignment
        self.iter_data.type = <cccl_iterator_kind_t> it_kind
        self.iter_data.advance = self.advance.op_data
        self.iter_data.dereference = self.dereference.op_data
        self.iter_data.value_type = value_type.type_info

    @property
    def advance_op(self):
        return self.advance

    @property
    def dereference_or_assign_op(self):
        return self.dereference

    @property
    def state(self):
        if self.iter_data.type == cccl_iterator_kind_t.CCCL_POINTER:
            return <size_t>self.iter_data.state
        else:
            return self.state_obj

    @state.setter
    def state(self, new_value):
        cdef ssize_t state_sz = 0
        cdef size_t ptr = 0
        cdef cccl_iterator_kind_t it_kind = self.iter_data.type
        if it_kind == cccl_iterator_kind_t.CCCL_POINTER:
            if isinstance(new_value, Pointer):
                self.state_obj = (<Pointer>new_value).ref
                self.iter_data.size = state_sz
                self.iter_data.state = (<Pointer>new_value).ptr
            elif isinstance(new_value, int):
                self.state_obj = None
                self.iter_data.size = state_sz
                self.iter_data.state = int_as_ptr(new_value)
            elif new_value is None:
                self.state_obj = None
                self.iter_data.size = 0
                self.iter_data.state = NULL
            else:
                raise TypeError(
                    "For iterator with type POINTER, state value must have type int or type Pointer, "
                    f"got type {type(new_value)}"
                )
        elif it_kind == cccl_iterator_kind_t.CCCL_ITERATOR:
            if isinstance(new_value, IteratorState):
                self.state_obj = new_value.reference
                self.iter_data.size = (<IteratorState>new_value).size
                self.iter_data.state = (<IteratorState>new_value).ptr
            elif isinstance(new_value, Pointer):
                self.state_obj = new_value.reference
                if self.iter_data.size == 0:
                    raise ValueError("Assigning incomplete state value to iterator without state size information")
                self.iter_data.state = (<Pointer>new_value).ptr
            elif PyObject_CheckBuffer(new_value):
                self.iter_data.state = get_buffer_pointer(new_value, &self.iter_data.size)
                self.state_obj = new_value
            elif new_value is None:
                self.state_obj = None
                self.iter_data.size = 0
                self.iter_data.state = NULL
            else:
                raise TypeError(
                    "For iterator with type ITERATOR, state value must have type IteratorState or type bytes, "
                    f"got type {type(new_value)}"
                )
        else:
            raise TypeError("The new value should be an integer for iterators of POINTER kind, and bytes for ITERATOR kind")

    @property
    def type(self):
        cdef cccl_iterator_kind_t it_kind = self.iter_data.type
        if it_kind == cccl_iterator_kind_t.CCCL_POINTER:
            return IteratorKind.POINTER
        else:
            return IteratorKind.ITERATOR

    def is_kind_pointer(self):
        cdef cccl_iterator_kind_t it_kind = self.iter_data.type
        return (it_kind == cccl_iterator_kind_t.CCCL_POINTER)

    def is_kind_iterator(self):
        cdef cccl_iterator_kind_t it_kind = self.iter_data.type
        return (it_kind == cccl_iterator_kind_t.CCCL_ITERATOR)

    def as_bytes(self):
        "Debugging ulitity to get memory view into library struct"
        cdef uint8_t[:] mem_view = bytearray(sizeof(self.iter_data))
        memcpy(&mem_view[0], &self.iter_data, sizeof(self.iter_data))
        return bytes(mem_view)


cdef class CommonData:
    cdef int cc_major
    cdef int cc_minor
    cdef bytes encoded_cub_path
    cdef bytes encoded_thrust_path
    cdef bytes encoded_libcudacxx_path
    cdef bytes encoded_ctk_path

    def __cinit__(self, int cc_major, int cc_minor, str cub_path, str thrust_path, str libcudacxx_path, str ctk_path):
        self.cc_major = cc_major
        self.cc_minor = cc_minor
        self.encoded_cub_path = cub_path.encode("utf-8")
        self.encoded_thrust_path = thrust_path.encode("utf-8")
        self.encoded_libcudacxx_path = libcudacxx_path.encode("utf-8")
        self.encoded_ctk_path = ctk_path.encode("utf-8")

    cdef inline int get_cc_major(self):
        return self.cc_major

    cdef inline int get_cc_minor(self):
        return self.cc_minor

    cdef inline const char * cub_path_get_c_str(self):
        return <const char *>self.encoded_cub_path

    cdef inline const char * thrust_path_get_c_str(self):
        return <const char *>self.encoded_thrust_path

    cdef inline const char * libcudacxx_path_get_c_str(self):
        return <const char *>self.encoded_libcudacxx_path

    cdef inline const char * ctk_path_get_c_str(self):
        return <const char *>self.encoded_ctk_path

    @property
    def compute_capability(self):
        return (self.cc_major, self.cc_minor)

    @property
    def cub_path(self):
        return self.encoded_cub_path.decode("utf-8")

    @property
    def ctk_path(self):
        return self.encoded_ctk_path.decode("utf-8")

    @property
    def thrust_path(self):
        return self.encoded_thrust_path.decode("utf-8")

    @property
    def libcudacxx_path(self):
        return self.encoded_libcudacxx_path.decode("utf-8")

# --------------
#   DeviceReduce
# --------------

cdef extern from "cccl/c/reduce.h":
    cdef struct cccl_device_reduce_build_result_t 'cccl_device_reduce_build_result_t':
        pass

    cdef CUresult cccl_device_reduce_build(
        cccl_device_reduce_build_result_t*,
        cccl_iterator_t,
        cccl_iterator_t,
        cccl_op_t,
        cccl_value_t,
        int, int, const char*, const char*, const char*, const char*
    ) nogil

    cdef CUresult cccl_device_reduce(
        cccl_device_reduce_build_result_t,
        void *,
        size_t *,
        cccl_iterator_t,
        cccl_iterator_t,
        uint64_t,
        cccl_op_t,
        cccl_value_t,
        CUstream
    ) nogil

    cdef CUresult cccl_device_reduce_cleanup(
        cccl_device_reduce_build_result_t*
    ) nogil


cdef class DeviceReduceBuildResult:
    cdef cccl_device_reduce_build_result_t build_data

    def __cinit__(
        DeviceReduceBuildResult self,
        Iterator d_in,
        Iterator d_out,
        Op op,
        Value h_init,
        CommonData common_data
    ):
        cdef CUresult status = -1
        cdef int cc_major = common_data.get_cc_major()
        cdef int cc_minor = common_data.get_cc_minor()
        cdef const char *cub_path = common_data.cub_path_get_c_str()
        cdef const char *thrust_path = common_data.thrust_path_get_c_str()
        cdef const char *libcudacxx_path = common_data.libcudacxx_path_get_c_str()
        cdef const char *ctk_path = common_data.ctk_path_get_c_str()
        memset(&self.build_data, 0, sizeof(cccl_device_reduce_build_result_t))

        with nogil:
            status = cccl_device_reduce_build(
                &self.build_data,
                d_in.iter_data,
                d_out.iter_data,
                op.op_data,
                h_init.value_data,
                cc_major,
                cc_minor,
                cub_path,
                thrust_path,
                libcudacxx_path,
                ctk_path,
            )
        if status != 0:
            raise RuntimeError(
                f"Failed building reduce, error code: {status}"
            )

    def __dealloc__(DeviceReduceBuildResult self):
        cdef CUresult status = -1
        with nogil:
            status = cccl_device_reduce_cleanup(&self.build_data)
        if (status != 0):
            print(f"Return code {status} encountered during reduce result cleanup")

    cpdef int compute(
        DeviceReduceBuildResult self,
        temp_storage_ptr,
        temp_storage_bytes,
        Iterator d_in,
        Iterator d_out,
        size_t num_items,
        Op op,
        Value h_init,
        stream
    ):
        cdef CUresult status = -1
        cdef void *storage_ptr = (<void *><size_t>temp_storage_ptr) if temp_storage_ptr else NULL
        cdef size_t storage_sz = <size_t>temp_storage_bytes
        cdef CUstream c_stream = <CUstream><size_t>(stream) if stream else NULL

        with nogil:
            status = cccl_device_reduce(
                self.build_data,
                storage_ptr,
                &storage_sz,
                d_in.iter_data,
                d_out.iter_data,
                <uint64_t>num_items,
                op.op_data,
                h_init.value_data,
                c_stream
            )
        if status != 0:
            raise RuntimeError(
                f"Failed executing reduce, error code: {status}"
            )
        return storage_sz


# ------------
#   DeviceScan
# ------------


cdef extern from "cccl/c/scan.h":
    ctypedef bint _Bool

    cdef struct cccl_device_scan_build_result_t 'cccl_device_scan_build_result_t':
        pass

    cdef CUresult cccl_device_scan_build(
        cccl_device_scan_build_result_t*,
        cccl_iterator_t,
        cccl_iterator_t,
        cccl_op_t,
        cccl_value_t,
        _Bool,
        int, int, const char*, const char*, const char*, const char*
    ) nogil

    cdef CUresult cccl_device_exclusive_scan(
        cccl_device_scan_build_result_t,
        void *,
        size_t *,
        cccl_iterator_t,
        cccl_iterator_t,
        uint64_t,
        cccl_op_t,
        cccl_value_t,
        CUstream
    ) nogil

    cdef CUresult cccl_device_inclusive_scan(
        cccl_device_scan_build_result_t,
        void *,
        size_t *,
        cccl_iterator_t,
        cccl_iterator_t,
        uint64_t,
        cccl_op_t,
        cccl_value_t,
        CUstream
    ) nogil

    cdef CUresult cccl_device_scan_cleanup(
        cccl_device_scan_build_result_t*
    ) nogil


cdef class DeviceScanBuildResult:
    cdef cccl_device_scan_build_result_t build_data

    def __cinit__(
        DeviceScanBuildResult self,
        Iterator d_in,
        Iterator d_out,
        Op op,
        Value h_init,
        bint force_inclusive,
        CommonData common_data
    ):
        cdef CUresult status = -1
        cdef int cc_major = common_data.get_cc_major()
        cdef int cc_minor = common_data.get_cc_minor()
        cdef const char *cub_path = common_data.cub_path_get_c_str()
        cdef const char *thrust_path = common_data.thrust_path_get_c_str()
        cdef const char *libcudacxx_path = common_data.libcudacxx_path_get_c_str()
        cdef const char *ctk_path = common_data.ctk_path_get_c_str()
        memset(&self.build_data, 0, sizeof(cccl_device_scan_build_result_t))

        with nogil:
            status = cccl_device_scan_build(
                &self.build_data,
                d_in.iter_data,
                d_out.iter_data,
                op.op_data,
                h_init.value_data,
                force_inclusive,
                cc_major,
                cc_minor,
                cub_path,
                thrust_path,
                libcudacxx_path,
                ctk_path,
            )
        if status != 0:
            raise RuntimeError(f"Error {status} building scan")

    def __dealloc__(DeviceScanBuildResult self):
        cdef CUresult status = -1
        with nogil:
            status = cccl_device_scan_cleanup(&self.build_data)
        if (status != 0):
            print(f"Return code {status} encountered during scan result cleanup")

    cpdef int compute_inclusive(
        DeviceScanBuildResult self,
        temp_storage_ptr,
        temp_storage_bytes,
        Iterator d_in,
        Iterator d_out,
        size_t num_items,
        Op op,
        Value h_init,
        stream
    ):
        cdef CUresult status = -1
        cdef void *storage_ptr = (<void *><size_t>temp_storage_ptr) if temp_storage_ptr else NULL
        cdef size_t storage_sz = <size_t>temp_storage_bytes
        cdef CUstream c_stream = <CUstream><size_t>(stream) if stream else NULL

        with nogil:
            status = cccl_device_inclusive_scan(
                self.build_data,
                storage_ptr,
                &storage_sz,
                d_in.iter_data,
                d_out.iter_data,
                <uint64_t>num_items,
                op.op_data,
                h_init.value_data,
                c_stream
            )
        if status != 0:
            raise RuntimeError(
                f"Failed executing inclusive scan, error code: {status}"
            )
        return storage_sz

    cpdef int compute_exclusive(
        DeviceScanBuildResult self,
        temp_storage_ptr,
        temp_storage_bytes,
        Iterator d_in,
        Iterator d_out,
        size_t num_items,
        Op op,
        Value h_init,
        stream
    ):
        cdef CUresult status = -1
        cdef void *storage_ptr = (<void *><size_t>temp_storage_ptr) if temp_storage_ptr else NULL
        cdef size_t storage_sz = <size_t>temp_storage_bytes
        cdef CUstream c_stream = <CUstream><size_t>(stream) if stream else NULL

        with nogil:
            status = cccl_device_exclusive_scan(
                self.build_data,
                storage_ptr,
                &storage_sz,
                d_in.iter_data,
                d_out.iter_data,
                <uint64_t>num_items,
                op.op_data,
                h_init.value_data,
                c_stream
            )
        if status != 0:
            raise RuntimeError(
                f"Failed executing exclusive scan, error code: {status}"
            )
        return storage_sz


# -----------------------
#   DeviceSegmentedReduce
# -----------------------


cdef extern from "cccl/c/segmented_reduce.h":
    cdef struct cccl_device_segmented_reduce_build_result_t 'cccl_device_segmented_reduce_build_result_t':
        pass

    cdef CUresult cccl_device_segmented_reduce_build(
        cccl_device_segmented_reduce_build_result_t*,
        cccl_iterator_t,
        cccl_iterator_t,
        cccl_iterator_t,
        cccl_iterator_t,
        cccl_op_t,
        cccl_value_t,
        int, int, const char*, const char*, const char*, const char*
    ) nogil

    cdef CUresult cccl_device_segmented_reduce(
        cccl_device_segmented_reduce_build_result_t,
        void *,
        size_t *,
        cccl_iterator_t,
        cccl_iterator_t,
        uint64_t,
        cccl_iterator_t,
        cccl_iterator_t,
        cccl_op_t,
        cccl_value_t,
        CUstream
    ) nogil

    cdef CUresult cccl_device_segmented_reduce_cleanup(
        cccl_device_segmented_reduce_build_result_t* bld_ptr
    ) nogil


cdef class DeviceSegmentedReduceBuildResult:
    cdef cccl_device_segmented_reduce_build_result_t build_data

    def __cinit__(
        DeviceSegmentedReduceBuildResult self,
        Iterator d_in,
        Iterator d_out,
        Iterator start_offsets,
        Iterator end_offsets,
        Op op,
        Value h_init,
        CommonData common_data
    ):
        cdef CUresult status = -1
        cdef int cc_major = common_data.get_cc_major()
        cdef int cc_minor = common_data.get_cc_minor()
        cdef const char *cub_path = common_data.cub_path_get_c_str()
        cdef const char *thrust_path = common_data.thrust_path_get_c_str()
        cdef const char *libcudacxx_path = common_data.libcudacxx_path_get_c_str()
        cdef const char *ctk_path = common_data.ctk_path_get_c_str()

        memset(&self.build_data, 0, sizeof(cccl_device_segmented_reduce_build_result_t))
        with nogil:
            status = cccl_device_segmented_reduce_build(
                &self.build_data,
                d_in.iter_data,
                d_out.iter_data,
                start_offsets.iter_data,
                end_offsets.iter_data,
                op.op_data,
                h_init.value_data,
                cc_major,
                cc_minor,
                cub_path,
                thrust_path,
                libcudacxx_path,
                ctk_path,
            )
        if status != 0:
            raise RuntimeError(
                f"Failed building segmented_reduce, error code: {status}"
            )

    def __dealloc__(DeviceSegmentedReduceBuildResult self):
        cdef CUresult status = -1
        with nogil:
            status = cccl_device_segmented_reduce_cleanup(&self.build_data)
        if (status != 0):
            print(f"Return code {status} encountered during segmented_reduce result cleanup")

    cpdef int compute(
        DeviceSegmentedReduceBuildResult self,
        temp_storage_ptr,
        temp_storage_bytes,
        Iterator d_in,
        Iterator d_out,
        size_t num_items,
        Iterator start_offsets,
        Iterator end_offsets,
        Op op,
        Value h_init,
        stream
    ):
        cdef CUresult status = -1
        cdef void *storage_ptr = (<void *><size_t>temp_storage_ptr) if temp_storage_ptr else NULL
        cdef size_t storage_sz = <size_t>temp_storage_bytes
        cdef CUstream c_stream = <CUstream><size_t>(stream) if stream else NULL

        with nogil:
            status = cccl_device_segmented_reduce(
                self.build_data,
                storage_ptr,
                &storage_sz,
                d_in.iter_data,
                d_out.iter_data,
                <uint64_t>num_items,
                start_offsets.iter_data,
                end_offsets.iter_data,
                op.op_data,
                h_init.value_data,
                c_stream
            )
        if status != 0:
            raise RuntimeError(
                f"Failed executing segmented_reduce, error code: {status}"
            )
        return storage_sz

# -----------------
#   DeviceMergeSort
# -----------------


cdef extern from "cccl/c/merge_sort.h":
    cdef struct cccl_device_merge_sort_build_result_t 'cccl_device_merge_sort_build_result_t':
        pass

    cdef CUresult cccl_device_merge_sort_build(
        cccl_device_merge_sort_build_result_t *bld_ptr,
        cccl_iterator_t d_in_keys,
        cccl_iterator_t d_in_items,
        cccl_iterator_t d_out_keys,
        cccl_iterator_t d_out_items,
        cccl_op_t,
        int, int, const char*, const char*, const char*, const char*
    ) nogil

    cdef CUresult cccl_device_merge_sort(
        cccl_device_merge_sort_build_result_t,
        void *,
        size_t *,
        cccl_iterator_t,
        cccl_iterator_t,
        cccl_iterator_t,
        cccl_iterator_t,
        uint64_t,
        cccl_op_t,
        CUstream
    ) nogil

    cdef CUresult cccl_device_merge_sort_cleanup(
        cccl_device_merge_sort_build_result_t* bld_ptr
    ) nogil


cdef class DeviceMergeSortBuildResult:
    cdef cccl_device_merge_sort_build_result_t build_data

    def __cinit__(
        DeviceMergeSortBuildResult self,
        Iterator d_in_keys,
        Iterator d_in_items,
        Iterator d_out_keys,
        Iterator d_out_items,
        Op op,
        CommonData common_data
    ):
        cdef CUresult status = -1
        cdef int cc_major = common_data.get_cc_major()
        cdef int cc_minor = common_data.get_cc_minor()
        cdef const char *cub_path = common_data.cub_path_get_c_str()
        cdef const char *thrust_path = common_data.thrust_path_get_c_str()
        cdef const char *libcudacxx_path = common_data.libcudacxx_path_get_c_str()
        cdef const char *ctk_path = common_data.ctk_path_get_c_str()

        memset(&self.build_data, 0, sizeof(cccl_device_merge_sort_build_result_t))
        with nogil:
            status = cccl_device_merge_sort_build(
                &self.build_data,
                d_in_keys.iter_data,
                d_in_items.iter_data,
                d_out_keys.iter_data,
                d_out_items.iter_data,
                op.op_data,
                cc_major,
                cc_minor,
                cub_path,
                thrust_path,
                libcudacxx_path,
                ctk_path,
            )
        if status != 0:
            raise RuntimeError(
                f"Failed building merge_sort, error code: {status}"
            )

    def __dealloc__(DeviceMergeSortBuildResult self):
        cdef CUresult status = -1
        with nogil:
            status = cccl_device_merge_sort_cleanup(&self.build_data)
        if (status != 0):
            print(f"Return code {status} encountered during merge_sort result cleanup")

    cpdef int compute(
        DeviceMergeSortBuildResult self,
        temp_storage_ptr,
        temp_storage_bytes,
        Iterator d_in_keys,
        Iterator d_in_items,
        Iterator d_out_keys,
        Iterator d_out_items,
        size_t num_items,
        Op op,
        stream
    ):
        cdef CUresult status = -1
        cdef void *storage_ptr = (<void *><size_t>temp_storage_ptr) if temp_storage_ptr else NULL
        cdef size_t storage_sz = <size_t>temp_storage_bytes
        cdef CUstream c_stream = <CUstream><size_t>(stream) if stream else NULL
        with nogil:
            status = cccl_device_merge_sort(
                self.build_data,
                storage_ptr,
                &storage_sz,
                d_in_keys.iter_data,
                d_in_items.iter_data,
                d_out_keys.iter_data,
                d_out_items.iter_data,
                <uint64_t>num_items,
                op.op_data,
                c_stream
            )
        if status != 0:
            raise RuntimeError(
                f"Failed executing merge_sort, error code: {status}"
            )
        return storage_sz

# -------------------
#   DeviceUniqueByKey
# -------------------

cdef extern from "cccl/c/unique_by_key.h":
    cdef struct cccl_device_unique_by_key_build_result_t 'cccl_device_unique_by_key_build_result_t':
        pass

    cdef CUresult cccl_device_unique_by_key_build(
        cccl_device_unique_by_key_build_result_t *build_ptr,
        cccl_iterator_t d_keys_in,
        cccl_iterator_t d_values_in,
        cccl_iterator_t d_keys_out,
        cccl_iterator_t d_values_out,
        cccl_iterator_t d_num_selected_out,
        cccl_op_t comparison_op,
        int, int, const char *, const char *, const char *, const char *
    ) nogil

    cdef CUresult cccl_device_unique_by_key(
        cccl_device_unique_by_key_build_result_t build,
        void *d_storage_ptr,
        size_t *d_storage_nbytes,
        cccl_iterator_t d_keys_in,
        cccl_iterator_t d_values_in,
        cccl_iterator_t d_keys_out,
        cccl_iterator_t d_values_out,
        cccl_iterator_t d_num_selected_out,
        cccl_op_t comparison_op,
        size_t num_items,
        CUstream stream
    ) nogil

    cdef CUresult cccl_device_unique_by_key_cleanup(
        cccl_device_unique_by_key_build_result_t *build_ptr,
    ) nogil


cdef class DeviceUniqueByKeyBuildResult:
    cdef cccl_device_unique_by_key_build_result_t build_data

    def __cinit__(
        DeviceUniqueByKeyBuildResult self,
        Iterator d_keys_in,
        Iterator d_values_in,
        Iterator d_keys_out,
        Iterator d_values_out,
        Iterator d_num_selected_out,
        Op comparison_op,
        CommonData common_data
    ):
        cdef CUresult status = -1
        cdef int cc_major = common_data.get_cc_major()
        cdef int cc_minor = common_data.get_cc_minor()
        cdef const char *cub_path = common_data.cub_path_get_c_str()
        cdef const char *thrust_path = common_data.thrust_path_get_c_str()
        cdef const char *libcudacxx_path = common_data.libcudacxx_path_get_c_str()
        cdef const char *ctk_path = common_data.ctk_path_get_c_str()

        memset(&self.build_data, 0, sizeof(cccl_device_unique_by_key_build_result_t))
        with nogil:
            status = cccl_device_unique_by_key_build(
                &self.build_data,
                d_keys_in.iter_data,
                d_values_in.iter_data,
                d_keys_out.iter_data,
                d_values_out.iter_data,
                d_num_selected_out.iter_data,
                comparison_op.op_data,
                cc_major,
                cc_minor,
                cub_path,
                thrust_path,
                libcudacxx_path,
                ctk_path,
            )
        if status != 0:
            raise RuntimeError(
                f"Failed building unique_by_key, error code: {status}"
            )

    def __dealloc__(DeviceUniqueByKeyBuildResult self):
        cdef CUresult status = -1
        with nogil:
            status = cccl_device_unique_by_key_cleanup(&self.build_data)
        if (status != 0):
            print(f"Return code {status} encountered during unique_by_key result cleanup")

    cpdef int compute(
        DeviceUniqueByKeyBuildResult self,
        temp_storage_ptr,
        temp_storage_bytes,
        Iterator d_keys_in,
        Iterator d_values_in,
        Iterator d_keys_out,
        Iterator d_values_out,
        Iterator d_num_selected_out,
        Op comparison_op,
        size_t num_items,
        stream
    ):
        cdef CUresult status = -1
        cdef void *storage_ptr = (<void *><size_t>temp_storage_ptr) if temp_storage_ptr else NULL
        cdef size_t storage_sz = <size_t>temp_storage_bytes
        cdef CUstream c_stream = <CUstream><size_t>(stream) if stream else NULL

        with nogil:
            status = cccl_device_unique_by_key(
                self.build_data,
                storage_ptr,
                &storage_sz,
                d_keys_in.iter_data,
                d_values_in.iter_data,
                d_keys_out.iter_data,
                d_values_out.iter_data,
                d_num_selected_out.iter_data,
                comparison_op.op_data,
                <uint64_t>num_items,
                c_stream
            )
<<<<<<< HEAD
        return status, <object>storage_sz

# -----------------
# DeviceRadixSort
# -----------------

cdef extern from "cccl/c/radix_sort.h":
    cdef struct cccl_device_radix_sort_build_result_t 'cccl_device_radix_sort_build_result_t':
        int cc
        void *cubin
        size_t cubin_size
        CUlibrary library
        cccl_type_info key_type # These might be removed since similar one in scan is just pass
        cccl_type_info value_type
        CUkernel single_tile_kernel
        CUkernel upsweep_kernel
        CUkernel alt_upsweep_kernel
        CUkernel scan_bins_kernel
        CUkernel downsweep_kernel
        CUkernel alt_downsweep_kernel
        CUkernel histogram_kernel
        CUkernel exclusive_sum_kernel
        CUkernel onesweep_kernel
        cccl_sort_order_t order

    cdef CUresult cccl_device_radix_sort_build(
        cccl_device_radix_sort_build_result_t *build_ptr,
        cccl_sort_order_t sort_order,
        cccl_iterator_t d_keys_in,
        cccl_iterator_t d_values_in,
        cccl_op_t decomposer,
        const char* decomposer_return_type,
        int, int, const char *, const char *, const char *, const char *
    ) nogil

    cdef CUresult cccl_device_ascending_radix_sort(
        cccl_device_radix_sort_build_result_t build,
        void *d_storage_ptr,
        size_t *d_storage_nbytes,
        cccl_iterator_t d_keys_in,
        cccl_iterator_t d_keys_out,
        cccl_iterator_t d_values_in,
        cccl_iterator_t d_values_out,
        cccl_op_t decomposer,
        size_t num_items,
        int begin_bit,
        int end_bit,
        bint is_overwrite_okay,
        int* selector,
        CUstream stream
    ) nogil

    cdef CUresult cccl_device_descending_radix_sort(
        cccl_device_radix_sort_build_result_t build,
        void *d_storage_ptr,
        size_t *d_storage_nbytes,
        cccl_iterator_t d_keys_in,
        cccl_iterator_t d_keys_out,
        cccl_iterator_t d_values_in,
        cccl_iterator_t d_values_out,
        cccl_op_t decomposer,
        size_t num_items,
        int begin_bit,
        int end_bit,
        bint is_overwrite_okay,
        int* selector,
        CUstream stream
    ) nogil

    cdef CUresult cccl_device_radix_sort_cleanup(
        cccl_device_radix_sort_build_result_t *build_ptr,
    ) nogil


cdef class DeviceRadixSortBuildResult:
    cdef cccl_device_radix_sort_build_result_t build_data
    cdef bint _initialized

    def __cinit__(DeviceRadixSortBuildResult self):
       memset(&self.build_data, 0, sizeof(cccl_device_radix_sort_build_result_t))
       self._initialized = 0

    def __dealloc__(DeviceRadixSortBuildResult self):
        cdef CUresult status = -1
        if self._initialized:
            with nogil:
                status = cccl_device_radix_sort_cleanup(&self.build_data)
            if (status != 0):
                print(f"Return code {status} encountered during radix_sort result cleanup")

    cpdef CUresult build(
        DeviceRadixSortBuildResult self,
        cccl_sort_order_t order,
        Iterator d_keys_in,
        Iterator d_values_in,
        Op decomposer_op,
        const char* decomposer_return_type,
        CommonData common_data
    ):
        cdef CUresult status = -1
        cdef int cc_major = common_data.get_cc_major()
        cdef int cc_minor = common_data.get_cc_minor()
        cdef const char *cub_path = common_data.cub_path_get_c_str()
        cdef const char *thrust_path = common_data.thrust_path_get_c_str()
        cdef const char *libcudacxx_path = common_data.libcudacxx_path_get_c_str()
        cdef const char *ctk_path = common_data.ctk_path_get_c_str()

        with nogil:
            status = cccl_device_radix_sort_build(
                &self.build_data,
                order,
                d_keys_in.iter_data,
                d_values_in.iter_data,
                decomposer_op.op_data,
                decomposer_return_type,
                cc_major,
                cc_minor,
                cub_path,
                thrust_path,
                libcudacxx_path,
                ctk_path,
            )
            self._initialized = (status == 0)
        return status

    cpdef tuple compute_ascending(
        DeviceRadixSortBuildResult self,
        temp_storage_ptr,
        temp_storage_bytes,
        Iterator d_keys_in,
        Iterator d_keys_out,
        Iterator d_values_in,
        Iterator d_values_out,
        Op decomposer_op,
        size_t num_items,
        int begin_bit,
        int end_bit,
        bint is_overwrite_okay,
        selector,
        stream
    ):
        cdef CUresult status = -1
        cdef void *storage_ptr = (<void *><size_t>temp_storage_ptr) if temp_storage_ptr else NULL
        cdef size_t storage_sz = <size_t>temp_storage_bytes
        cdef int selector_int = <int>selector
        cdef CUstream c_stream = <CUstream><size_t>(stream) if stream else NULL
        if not self._initialized:
            raise RuntimeError("DeviceRadixSort ascending algorithm has not been initialized")
        with nogil:
            status = cccl_device_ascending_radix_sort(
                self.build_data,
                storage_ptr,
                &storage_sz,
                d_keys_in.iter_data,
                d_keys_out.iter_data,
                d_values_in.iter_data,
                d_values_out.iter_data,
                decomposer_op.op_data,
                <uint64_t>num_items,
                begin_bit,
                end_bit,
                is_overwrite_okay,
                &selector_int,
                c_stream
            )
        return status, <object>storage_sz, <object>selector_int

    cpdef tuple compute_descending(
        DeviceRadixSortBuildResult self,
        temp_storage_ptr,
        temp_storage_bytes,
        Iterator d_keys_in,
        Iterator d_keys_out,
        Iterator d_values_in,
        Iterator d_values_out,
        Op decomposer_op,
        size_t num_items,
        int begin_bit,
        int end_bit,
        bint is_overwrite_okay,
        selector,
        stream
    ):
        cdef CUresult status = -1
        cdef void *storage_ptr = (<void *><size_t>temp_storage_ptr) if temp_storage_ptr else NULL
        cdef size_t storage_sz = <size_t>temp_storage_bytes
        cdef int selector_int = <int>selector
        cdef CUstream c_stream = <CUstream><size_t>(stream) if stream else NULL
        if not self._initialized:
            raise RuntimeError("DeviceRadixSort descending algorithm has not been initialized")
        with nogil:
            status = cccl_device_ascending_radix_sort(
                self.build_data,
                storage_ptr,
                &storage_sz,
                d_keys_in.iter_data,
                d_keys_out.iter_data,
                d_values_in.iter_data,
                d_values_out.iter_data,
                decomposer_op.op_data,
                <uint64_t>num_items,
                begin_bit,
                end_bit,
                is_overwrite_okay,
                &selector_int,
                c_stream
            )
        return status, <object>storage_sz, <object>selector_int
=======
        if status != 0:
            raise RuntimeError(
                f"Failed executing unique_by_key, error code: {status}"
            )
        return storage_sz
>>>>>>> d25f6699
<|MERGE_RESOLUTION|>--- conflicted
+++ resolved
@@ -1647,8 +1647,12 @@
                 <uint64_t>num_items,
                 c_stream
             )
-<<<<<<< HEAD
-        return status, <object>storage_sz
+
+        if status != 0:
+            raise RuntimeError(
+                f"Failed executing unique_by_key, error code: {status}"
+            )
+        return storage_sz
 
 # -----------------
 # DeviceRadixSort
@@ -1726,19 +1730,14 @@
     cdef cccl_device_radix_sort_build_result_t build_data
     cdef bint _initialized
 
-    def __cinit__(DeviceRadixSortBuildResult self):
-       memset(&self.build_data, 0, sizeof(cccl_device_radix_sort_build_result_t))
-       self._initialized = 0
-
     def __dealloc__(DeviceRadixSortBuildResult self):
         cdef CUresult status = -1
-        if self._initialized:
-            with nogil:
-                status = cccl_device_radix_sort_cleanup(&self.build_data)
-            if (status != 0):
-                print(f"Return code {status} encountered during radix_sort result cleanup")
-
-    cpdef CUresult build(
+        with nogil:
+            status = cccl_device_radix_sort_cleanup(&self.build_data)
+        if (status != 0):
+            print(f"Return code {status} encountered during radix_sort result cleanup")
+
+    def __cinit__(
         DeviceRadixSortBuildResult self,
         cccl_sort_order_t order,
         Iterator d_keys_in,
@@ -1755,6 +1754,7 @@
         cdef const char *libcudacxx_path = common_data.libcudacxx_path_get_c_str()
         cdef const char *ctk_path = common_data.ctk_path_get_c_str()
 
+        memset(&self.build_data, 0, sizeof(cccl_device_radix_sort_build_result_t))
         with nogil:
             status = cccl_device_radix_sort_build(
                 &self.build_data,
@@ -1770,8 +1770,10 @@
                 libcudacxx_path,
                 ctk_path,
             )
-            self._initialized = (status == 0)
-        return status
+        if status != 0:
+            raise RuntimeError(
+                f"Failed building radix_sort, error code: {status}"
+            )
 
     cpdef tuple compute_ascending(
         DeviceRadixSortBuildResult self,
@@ -1794,8 +1796,7 @@
         cdef size_t storage_sz = <size_t>temp_storage_bytes
         cdef int selector_int = <int>selector
         cdef CUstream c_stream = <CUstream><size_t>(stream) if stream else NULL
-        if not self._initialized:
-            raise RuntimeError("DeviceRadixSort ascending algorithm has not been initialized")
+
         with nogil:
             status = cccl_device_ascending_radix_sort(
                 self.build_data,
@@ -1813,7 +1814,12 @@
                 &selector_int,
                 c_stream
             )
-        return status, <object>storage_sz, <object>selector_int
+
+        if status != 0:
+            raise RuntimeError(
+                f"Failed executing ascending radix_sort, error code: {status}"
+            )
+        return <object>storage_sz, <object>selector_int
 
     cpdef tuple compute_descending(
         DeviceRadixSortBuildResult self,
@@ -1836,8 +1842,7 @@
         cdef size_t storage_sz = <size_t>temp_storage_bytes
         cdef int selector_int = <int>selector
         cdef CUstream c_stream = <CUstream><size_t>(stream) if stream else NULL
-        if not self._initialized:
-            raise RuntimeError("DeviceRadixSort descending algorithm has not been initialized")
+
         with nogil:
             status = cccl_device_ascending_radix_sort(
                 self.build_data,
@@ -1855,11 +1860,9 @@
                 &selector_int,
                 c_stream
             )
-        return status, <object>storage_sz, <object>selector_int
-=======
+
         if status != 0:
             raise RuntimeError(
-                f"Failed executing unique_by_key, error code: {status}"
-            )
-        return storage_sz
->>>>>>> d25f6699
+                f"Failed executing descending radix_sort, error code: {status}"
+            )
+        return <object>storage_sz, <object>selector_int
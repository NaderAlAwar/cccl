--- conflicted
+++ resolved
@@ -10,14 +10,11 @@
 from .segmented_reduce import segmented_reduce
 from .unique_by_key import unique_by_key as unique_by_key
 
-<<<<<<< HEAD
 __all__ = [
     "merge_sort",
     "reduce_into",
     "exclusive_scan",
     "inclusive_scan",
     "segmented_reduce",
-]
-=======
-__all__ = ["merge_sort", "reduce_into", "scan", "segmented_reduce", "unique_by_key"]
->>>>>>> 33a255ee
+    "unique_by_key",
+]
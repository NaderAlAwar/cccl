--- conflicted
+++ resolved
@@ -3,10 +3,6 @@
 #
 # SPDX-License-Identifier: Apache-2.0 WITH LLVM-exception
 
-<<<<<<< HEAD
 from .merge_sort import merge_sort as merge_sort
 from .reduce import reduce_into as reduce_into
-=======
-from .reduce import reduce_into as reduce_into
-from .scan import scan as scan
->>>>>>> 5857e3d0
+from .scan import scan as scan
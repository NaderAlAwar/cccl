import ctypes
import operator
import uuid
from enum import Enum
from functools import lru_cache
<<<<<<< HEAD
from typing import Callable, Dict, Tuple
=======
from typing import Any, Callable, Dict
>>>>>>> a55cc6db

import numba
import numpy as np
from llvmlite import ir
from numba import cuda, types
from numba.core.extending import intrinsic, overload
from numba.core.typing.ctypes_utils import to_ctypes
from numba.cuda.dispatcher import CUDADispatcher

from .._bindings import IteratorState
from .._caching import CachableFunction
from .._utils.protocols import (
    compute_c_contiguous_strides_in_bytes,
    get_data_pointer,
    get_dtype,
    get_shape,
)
from ..typing import DeviceArrayLike

_DEVICE_POINTER_SIZE = 8
_DEVICE_POINTER_BITWIDTH = _DEVICE_POINTER_SIZE * 8


class IteratorIO(Enum):
    INPUT = 0
    OUTPUT = 1


@lru_cache(maxsize=256)  # TODO: what's a reasonable value?
def cached_compile(func, sig, abi_name=None, **kwargs):
    return cuda.compile(func, sig, abi_info={"abi_name": abi_name}, **kwargs)


class IteratorKind:
    def __init__(self, value_type, state_type):
        self.value_type = value_type
        self.state_type = state_type

    def __repr__(self):
        return (
            f"{self.__class__.__name__}[{str(self.value_type), str(self.state_type)}]"
        )

    def __eq__(self, other):
        return (
            type(self) is type(other)
            and self.value_type == other.value_type
            and self.state_type == other.state_type
        )

    def __hash__(self):
        return hash((type(self), self.value_type, self.state_type))


@lru_cache(maxsize=None)
def _get_abi_suffix(kind: IteratorKind):
    # given an IteratorKind, return a UUID. The value is cached so
    # that the same UUID is always returned for a given IteratorKind.
    return uuid.uuid4().hex


class IteratorBase:
    """
    An Iterator is a wrapper around a pointer, and must define the following:

    - an `advance` property that returns a (static) method which receives the
      pointer and performs an action that advances the pointer by the offset
      `distance` (returns nothing).
    - a `dereference` property that returns a (static) method which accepts the
      pointer and returns a value. For output iterators, `dereference` is used
      to write to the pointer, so it also the value to be written as an
      argument.

    Iterators are not meant to be used directly. They are constructed and passed
    to algorithms (e.g., `reduce`), which internally invoke their methods.

    The `advance` and `dereference` must be compilable to device code by numba.
    """

    iterator_kind_type: type  # must be a subclass of IteratorKind

    def __init__(
        self,
        cvalue,
        numba_type: types.Type,
        state_type: types.Type,
        value_type: types.Type,
<<<<<<< HEAD
        iterator_io: IteratorIO,
        prefix: str = "",
=======
>>>>>>> a55cc6db
    ):
        """
        Parameters
        ----------
        cvalue
          A ctypes type representing the object pointed to by the iterator.
        numba_type
          A numba type representing the type of the input to the advance
          and dereference functions.
        state_type
          A numba type of the iterator state.
        value_type
          The numba type of the value returned by the dereference operation.
<<<<<<< HEAD
        iterator_io
          An enumerator specifying whether the iterator will be used as an input
          or output. This is used to select what methods that the `advance` and
          `dereference` properties will return.
        prefix
          An optional prefix added to the iterator's methods to prevent name
          collisions.
=======
>>>>>>> a55cc6db
        """
        self.cvalue = cvalue
        self.numba_type = numba_type
        self.state_type = state_type
        self.value_type = value_type
<<<<<<< HEAD
        self.iterator_io = iterator_io
        self.prefix = prefix
=======
>>>>>>> a55cc6db
        self.kind_ = self.__class__.iterator_kind_type(self.value_type, self.state_type)
        self.state_ = IteratorState(self.cvalue)
        self._ltoirs: Dict[str, bytes] | None = None

    @property
    def kind(self):
        return self.kind_

    @property
    def ltoirs(self) -> Dict[str, bytes]:
<<<<<<< HEAD
        abi_suffix = _get_abi_suffix(self.kind)
        advance_abi_name = f"{self.prefix}advance_{abi_suffix}"
        deref_abi_name = f"{self.prefix}dereference_{abi_suffix}"
        advance_ltoir, _ = cached_compile(
            self.advance,
            self._get_advance_signature(),
            output="ltoir",
            abi_name=advance_abi_name,
        )

        deref_ltoir, _ = cached_compile(
            self.dereference,
            self._get_dereference_signature(),
            output="ltoir",
            abi_name=deref_abi_name,
        )
        return {advance_abi_name: advance_ltoir, deref_abi_name: deref_ltoir}
=======
        if self._ltoirs is None:
            abi_suffix = _get_abi_suffix(self.kind)
            advance_abi_name = f"advance_{abi_suffix}"
            deref_abi_name = f"dereference_{abi_suffix}"
            advance_ltoir, _ = cached_compile(
                self.__class__.advance,
                (
                    self.numba_type,
                    types.uint64,  # distance type
                ),
                output="ltoir",
                abi_name=advance_abi_name,
            )

            deref_ltoir, _ = cached_compile(
                self.__class__.dereference,
                (self.numba_type,),
                output="ltoir",
                abi_name=deref_abi_name,
            )
            self._ltoirs = {
                advance_abi_name: advance_ltoir,
                deref_abi_name: deref_ltoir,
            }
        assert self._ltoirs is not None
        return self._ltoirs

    @ltoirs.setter
    def ltoirs(self, value):
        self._ltoirs = value
>>>>>>> a55cc6db

    @property
    def state(self) -> IteratorState:
        return self.state_

    @property
    def advance(state):
        raise NotImplementedError("Subclasses must override advance property")

    @property
    def dereference(state, *args):
        raise NotImplementedError("Subclasses must override dereference property")

    def __add__(self, offset: int):
        return make_advanced_iterator(self, offset=offset)

<<<<<<< HEAD
    def _get_advance_signature(self) -> Tuple:
        return (
            self.numba_type,
            types.uint64,  # distance type
        )

    def _get_dereference_signature(self) -> Tuple:
        if self.iterator_io is IteratorIO.INPUT:
            return (self.numba_type,)
        else:
            return (self.numba_type, self.value_type)
=======
    def copy(self):
        out = object.__new__(self.__class__)
        IteratorBase.__init__(
            out, self.cvalue, self.numba_type, self.state_type, self.value_type
        )
        out.ltoirs = self.ltoirs
        return out
>>>>>>> a55cc6db


def sizeof_pointee(context, ptr):
    size = context.get_abi_sizeof(ptr.type.pointee)
    return ir.Constant(ir.IntType(_DEVICE_POINTER_BITWIDTH), size)


@intrinsic
def pointer_add_intrinsic(context, ptr, offset):
    def codegen(context, builder, sig, args):
        ptr, index = args
        base = builder.ptrtoint(ptr, ir.IntType(_DEVICE_POINTER_BITWIDTH))
        offset = builder.mul(index, sizeof_pointee(context, ptr))
        result = builder.add(base, offset)
        return builder.inttoptr(result, ptr.type)

    return ptr(ptr, offset), codegen


@overload(operator.add)
def pointer_add(ptr, offset):
    if not isinstance(ptr, numba.types.CPointer) or not isinstance(
        offset, numba.types.Integer
    ):
        return

    def impl(ptr, offset):
        return pointer_add_intrinsic(ptr, offset)

    return impl


class RawPointerKind(IteratorKind):
    pass


class RawPointer(IteratorBase):
    iterator_kind_type = RawPointerKind

    def __init__(self, ptr: int, value_type: types.Type, iterator_io: IteratorIO):
        cvalue = ctypes.c_void_p(ptr)
        state_type = types.CPointer(value_type)
        numba_type = types.CPointer(state_type)
        super().__init__(
            cvalue=cvalue,
            numba_type=numba_type,
            state_type=state_type,
            value_type=value_type,
            iterator_io=iterator_io,
        )

    @property
    def advance(self):
        return (
            RawPointer.input_advance
            if self.iterator_io is IteratorIO.INPUT
            else RawPointer.output_advance
        )

    @property
    def dereference(self):
        return (
            RawPointer.input_dereference
            if self.iterator_io is IteratorIO.INPUT
            else RawPointer.output_dereference
        )

    @staticmethod
    def input_advance(state, distance):
        state[0] = state[0] + distance

    @staticmethod
    def input_dereference(state):
        return state[0][0]

    @staticmethod
    def output_advance(state, distance):
        state[0] = state[0] + distance

    @staticmethod
    def output_dereference(state, x):
        state[0][0] = x


def pointer(container, value_type: types.Type) -> RawPointer:
    return RawPointer(
        container.__cuda_array_interface__["data"][0], value_type, IteratorIO.INPUT
    )


@intrinsic
def load_cs(typingctx, base):
    # Corresponding to `LOAD_CS` here:
    # https://nvidia.github.io/cccl/cub/api/classcub_1_1CacheModifiedInputIterator.html
    def codegen(context, builder, sig, args):
        rt = context.get_value_type(sig.return_type)
        if rt is None:
            raise RuntimeError(f"Unsupported return type: {type(sig.return_type)}")
        ftype = ir.FunctionType(rt, [rt.as_pointer()])
        bw = sig.return_type.bitwidth
        asm_txt = f"ld.global.cs.b{bw} $0, [$1];"
        if bw < 64:
            constraint = "=r, l"
        else:
            constraint = "=l, l"
        asm_ir = ir.InlineAsm(ftype, asm_txt, constraint)
        return builder.call(asm_ir, args)

    return base.dtype(base), codegen


class CacheModifiedPointerKind(IteratorKind):
    pass


class CacheModifiedPointer(IteratorBase):
    iterator_kind_type = CacheModifiedPointerKind

    def __init__(self, ptr: int, ntype: types.Type):
        cvalue = ctypes.c_void_p(ptr)
        value_type = ntype
        state_type = types.CPointer(value_type)
        numba_type = types.CPointer(state_type)
        super().__init__(
            cvalue=cvalue,
            numba_type=numba_type,
            state_type=state_type,
            value_type=value_type,
<<<<<<< HEAD
            iterator_io=IteratorIO.INPUT,
            prefix=prefix,
=======
>>>>>>> a55cc6db
        )

    @property
    def advance(self):
        return self.input_advance

    @property
    def dereference(self):
        return self.input_dereference

    @staticmethod
    def input_advance(state, distance):
        state[0] = state[0] + distance

    @staticmethod
    def input_dereference(state):
        return load_cs(state[0])


class ConstantIteratorKind(IteratorKind):
    pass


class ConstantIterator(IteratorBase):
    iterator_kind_type = ConstantIteratorKind

    def __init__(self, value: np.number):
        value_type = numba.from_dtype(value.dtype)
        cvalue = to_ctypes(value_type)(value)
        state_type = value_type
        numba_type = types.CPointer(state_type)
        super().__init__(
            cvalue=cvalue,
            numba_type=numba_type,
            state_type=state_type,
            value_type=value_type,
            iterator_io=IteratorIO.INPUT,
        )

    @property
    def advance(self):
        return self.input_advance

    @property
    def dereference(self):
        return self.input_dereference

    @staticmethod
    def input_advance(state, distance):
        pass

    @staticmethod
    def input_dereference(state):
        return state[0]


class CountingIteratorKind(IteratorKind):
    pass


class CountingIterator(IteratorBase):
    iterator_kind_type = CountingIteratorKind

    def __init__(self, value: np.number):
        value_type = numba.from_dtype(value.dtype)
        cvalue = to_ctypes(value_type)(value)
        state_type = value_type
        numba_type = types.CPointer(state_type)
        super().__init__(
            cvalue=cvalue,
            numba_type=numba_type,
            state_type=state_type,
            value_type=value_type,
            iterator_io=IteratorIO.INPUT,
        )

    @property
    def advance(self):
        return self.input_advance

    @property
    def dereference(self):
        return self.input_dereference

    @staticmethod
    def input_advance(state, distance):
        state[0] += distance

    @staticmethod
    def input_dereference(state):
        return state[0]


class ReverseInputIteratorKind(IteratorKind):
    pass


class ReverseOutputIteratorKind(IteratorKind):
    pass


def make_reverse_iterator(it: DeviceArrayLike | IteratorBase, iterator_io: IteratorIO):
    if not hasattr(it, "__cuda_array_interface__") and not isinstance(it, IteratorBase):
        raise NotImplementedError(
            f"Reverse iterator is not implemented for type {type(it)}"
        )

    if hasattr(it, "__cuda_array_interface__"):
        last_element_ptr = _get_last_element_ptr(it)
        it = RawPointer(last_element_ptr, numba.from_dtype(get_dtype(it)), iterator_io)

    it_advance = cuda.jit(it.advance, device=True)
    it_dereference = cuda.jit(it.dereference, device=True)

    class ReverseIterator(IteratorBase):
        iterator_kind_type = (
            ReverseInputIteratorKind
            if iterator_io is IteratorIO.INPUT
            else ReverseOutputIteratorKind
        )

        def __init__(self, it):
            self._it = it
            super().__init__(
                cvalue=it.cvalue,
                numba_type=it.numba_type,
                state_type=it.state_type,
                value_type=it.value_type,
                iterator_io=iterator_io,
            )
            self.kind_ = self.__class__.iterator_kind_type(
                (it.kind, it.value_type), it.state_type
            )

        @property
        def advance(self):
            return self.input_output_advance

        @property
        def dereference(self):
            return (
                ReverseIterator.input_dereference
                if self.iterator_io is IteratorIO.INPUT
                else ReverseIterator.output_dereference
            )

        @staticmethod
        def input_output_advance(state, distance):
            return it_advance(state, -distance)

        @staticmethod
        def input_dereference(state):
            return it_dereference(state)

        @staticmethod
        def output_dereference(state, x):
            return it_dereference(state, x)

    return ReverseIterator(it)


class TransformIteratorKind(IteratorKind):
    pass


def make_transform_iterator(it, op: Callable):
    if hasattr(it, "__cuda_array_interface__"):
        it = pointer(it, numba.from_dtype(it.dtype))

    it_advance = cuda.jit(it.advance, device=True)
    it_dereference = cuda.jit(it.dereference, device=True)
    op = cuda.jit(op, device=True)

    class TransformIterator(IteratorBase):
        iterator_kind_type = TransformIteratorKind

        def __init__(self, it: IteratorBase, op: CUDADispatcher):
            self._it = it
            self._op = CachableFunction(op.py_func)
            state_type = it.state_type
            numba_type = it.numba_type
            # TODO: it would be nice to not need to compile `op` to get
            # its return type, but there's nothing in the numba API
            # to do that (yet),
            _, op_retty = cached_compile(
                op,
                (self._it.value_type,),
                abi_name=f"{op.__name__}_{_get_abi_suffix(self._it.kind)}",
                output="ltoir",
            )
            value_type = op_retty
            super().__init__(
                cvalue=it.cvalue,
                numba_type=numba_type,
                state_type=state_type,
                value_type=value_type,
                iterator_io=it.iterator_io,
            )
            self.kind_ = self.__class__.iterator_kind_type(
                (value_type, self._it.kind, self._op), state_type
            )

        @property
        def advance(self):
            return self.input_advance

        @property
        def dereference(self):
            return self.input_dereference

        @staticmethod
        def input_advance(state, distance):
            return it_advance(state, distance)

        @staticmethod
        def input_dereference(state):
            return op(it_dereference(state))

    return TransformIterator(it, op)


def make_advanced_iterator(it: IteratorBase, /, *, offset: int = 1):
    it_advance = cuda.jit(it.advance, device=True)
    it_dereference = cuda.jit(it.dereference, device=True)

    class AdvancedIteratorKind(IteratorKind):
        pass

    class AdvancedIterator(IteratorBase):
        iterator_kind_type = AdvancedIteratorKind

        def __init__(self, it: IteratorBase, advance_steps: int):
            self._it = it
            cvalue_advanced = type(it.cvalue)(it.cvalue.value + advance_steps)
            super().__init__(
                cvalue=cvalue_advanced,
                numba_type=it.numba_type,
                state_type=it.state_type,
                value_type=it.value_type,
                iterator_io=it.iterator_io,
            )
            self.kind_ = self.__class__.iterator_kind_type(
                (it.value_type, self._it.kind), it.state_type
            )

        @property
        def advance(self):
            return self.input_advance

        @property
        def dereference(self):
            return self.input_dereference

        @staticmethod
        def input_advance(state, distance):
            return it_advance(state, distance)

        @staticmethod
        def input_dereference(state):
            return it_dereference(state)

    return AdvancedIterator(it, offset)


def _get_last_element_ptr(device_array) -> int:
    shape = get_shape(device_array)
    dtype = get_dtype(device_array)

    strides_in_bytes = device_array.__cuda_array_interface__["strides"]
    if strides_in_bytes is None:
        strides_in_bytes = compute_c_contiguous_strides_in_bytes(shape, dtype.itemsize)

    offset_to_last_element = sum(
        (dim_size - 1) * stride for dim_size, stride in zip(shape, strides_in_bytes)
    )

    ptr = get_data_pointer(device_array)
    return ptr + offset_to_last_element


def _replace_duplicate_values(*ds, replacement_value):
    # given a sequence of dictionaries, return a sequence of dictionaries
    # such that for any found duplicate keys, the value is set to `replacement_value`.
    if len(ds) <= 1:
        return ds
    seen = set(ds[0].keys())
    for d in ds[1:]:
        for key in d:
            if key in seen:
                d[key] = replacement_value
        seen.update(d.keys())
    return ds


def scrub_duplicate_ltoirs(*maybe_iterators: Any) -> tuple[Any, ...]:
    """
    Scrub duplicate `ltoirs` from iterators in the provided sequence.

    If the sequence contains iterators with duplicate advance/dereference
    ltoirs, those are set to the empty byte string b"". This pre-processing
    step ensures that NVRTC doesn't see the same symbol defined more than
    once.
    """
    # extract just the iterators:
    iterators = [it.copy() for it in maybe_iterators if isinstance(it, IteratorBase)]

    # replace duplicate ltoirs with empty byte strings:
    ltoirs = _replace_duplicate_values(
        *(it.ltoirs for it in iterators), replacement_value=b""
    )
    for it, ltoir in zip(iterators, ltoirs):
        it.ltoirs = ltoir

    return maybe_iterators<|MERGE_RESOLUTION|>--- conflicted
+++ resolved
@@ -3,11 +3,7 @@
 import uuid
 from enum import Enum
 from functools import lru_cache
-<<<<<<< HEAD
-from typing import Callable, Dict, Tuple
-=======
-from typing import Any, Callable, Dict
->>>>>>> a55cc6db
+from typing import Any, Callable, Dict, Tuple
 
 import numba
 import numpy as np
@@ -95,11 +91,7 @@
         numba_type: types.Type,
         state_type: types.Type,
         value_type: types.Type,
-<<<<<<< HEAD
         iterator_io: IteratorIO,
-        prefix: str = "",
-=======
->>>>>>> a55cc6db
     ):
         """
         Parameters
@@ -113,7 +105,6 @@
           A numba type of the iterator state.
         value_type
           The numba type of the value returned by the dereference operation.
-<<<<<<< HEAD
         iterator_io
           An enumerator specifying whether the iterator will be used as an input
           or output. This is used to select what methods that the `advance` and
@@ -121,18 +112,12 @@
         prefix
           An optional prefix added to the iterator's methods to prevent name
           collisions.
-=======
->>>>>>> a55cc6db
         """
         self.cvalue = cvalue
         self.numba_type = numba_type
         self.state_type = state_type
         self.value_type = value_type
-<<<<<<< HEAD
         self.iterator_io = iterator_io
-        self.prefix = prefix
-=======
->>>>>>> a55cc6db
         self.kind_ = self.__class__.iterator_kind_type(self.value_type, self.state_type)
         self.state_ = IteratorState(self.cvalue)
         self._ltoirs: Dict[str, bytes] | None = None
@@ -143,42 +128,20 @@
 
     @property
     def ltoirs(self) -> Dict[str, bytes]:
-<<<<<<< HEAD
-        abi_suffix = _get_abi_suffix(self.kind)
-        advance_abi_name = f"{self.prefix}advance_{abi_suffix}"
-        deref_abi_name = f"{self.prefix}dereference_{abi_suffix}"
-        advance_ltoir, _ = cached_compile(
-            self.advance,
-            self._get_advance_signature(),
-            output="ltoir",
-            abi_name=advance_abi_name,
-        )
-
-        deref_ltoir, _ = cached_compile(
-            self.dereference,
-            self._get_dereference_signature(),
-            output="ltoir",
-            abi_name=deref_abi_name,
-        )
-        return {advance_abi_name: advance_ltoir, deref_abi_name: deref_ltoir}
-=======
         if self._ltoirs is None:
             abi_suffix = _get_abi_suffix(self.kind)
             advance_abi_name = f"advance_{abi_suffix}"
             deref_abi_name = f"dereference_{abi_suffix}"
             advance_ltoir, _ = cached_compile(
-                self.__class__.advance,
-                (
-                    self.numba_type,
-                    types.uint64,  # distance type
-                ),
+                self.advance,
+                self._get_advance_signature(),
                 output="ltoir",
                 abi_name=advance_abi_name,
             )
 
             deref_ltoir, _ = cached_compile(
-                self.__class__.dereference,
-                (self.numba_type,),
+                self.dereference,
+                self._get_dereference_signature(),
                 output="ltoir",
                 abi_name=deref_abi_name,
             )
@@ -192,7 +155,6 @@
     @ltoirs.setter
     def ltoirs(self, value):
         self._ltoirs = value
->>>>>>> a55cc6db
 
     @property
     def state(self) -> IteratorState:
@@ -209,7 +171,6 @@
     def __add__(self, offset: int):
         return make_advanced_iterator(self, offset=offset)
 
-<<<<<<< HEAD
     def _get_advance_signature(self) -> Tuple:
         return (
             self.numba_type,
@@ -221,7 +182,7 @@
             return (self.numba_type,)
         else:
             return (self.numba_type, self.value_type)
-=======
+
     def copy(self):
         out = object.__new__(self.__class__)
         IteratorBase.__init__(
@@ -229,7 +190,6 @@
         )
         out.ltoirs = self.ltoirs
         return out
->>>>>>> a55cc6db
 
 
 def sizeof_pointee(context, ptr):
@@ -358,11 +318,7 @@
             numba_type=numba_type,
             state_type=state_type,
             value_type=value_type,
-<<<<<<< HEAD
             iterator_io=IteratorIO.INPUT,
-            prefix=prefix,
-=======
->>>>>>> a55cc6db
         )
 
     @property

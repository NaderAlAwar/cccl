--- conflicted
+++ resolved
@@ -4,11 +4,7 @@
 import uuid
 from enum import Enum
 from functools import lru_cache
-<<<<<<< HEAD
-from typing import Callable, Dict, Optional, Tuple
-=======
-from typing import Any, Callable, Dict, Tuple
->>>>>>> 2b5bde83
+from typing import Any, Callable, Dict, Optional, Tuple
 
 import numba
 import numpy as np
@@ -32,11 +28,7 @@
 _DEVICE_POINTER_BITWIDTH = _DEVICE_POINTER_SIZE * 8
 
 
-<<<<<<< HEAD
-class IteratorIO(Enum):
-=======
 class IteratorIOKind(Enum):
->>>>>>> 2b5bde83
     INPUT = 0
     OUTPUT = 1
 
@@ -100,12 +92,7 @@
         numba_type: types.Type,
         state_type: types.Type,
         value_type: types.Type,
-<<<<<<< HEAD
-        iterator_io: IteratorIO,
-        prefix: str = "",
-=======
         iterator_io: IteratorIOKind,
->>>>>>> 2b5bde83
     ):
         """
         Parameters
@@ -132,13 +119,9 @@
         self.state_type = state_type
         self.value_type = value_type
         self.iterator_io = iterator_io
-<<<<<<< HEAD
-        self.prefix = prefix
-=======
         self.kind_ = self.__class__.iterator_kind_type(self.value_type, self.state_type)
         self.state_ = IteratorState(self.cvalue)
         self._ltoirs: Dict[str, bytes] | None = None
->>>>>>> 2b5bde83
 
     @property
     def kind(self):
@@ -146,24 +129,6 @@
 
     @property
     def ltoirs(self) -> Dict[str, bytes]:
-<<<<<<< HEAD
-        advance_abi_name = f"{self.prefix}advance_" + _get_abi_suffix(self.kind)
-        deref_abi_name = f"{self.prefix}dereference_" + _get_abi_suffix(self.kind)
-        advance_ltoir, _ = cached_compile(
-            self.advance,
-            self._get_advance_signature(),
-            output="ltoir",
-            abi_name=advance_abi_name,
-        )
-
-        deref_ltoir, _ = cached_compile(
-            self.dereference,
-            self._get_dereference_signature(),
-            output="ltoir",
-            abi_name=deref_abi_name,
-        )
-        return {advance_abi_name: advance_ltoir, deref_abi_name: deref_ltoir}
-=======
         if self._ltoirs is None:
             abi_suffix = _get_abi_suffix(self.kind)
             advance_abi_name = f"advance_{abi_suffix}"
@@ -191,7 +156,6 @@
     @ltoirs.setter
     def ltoirs(self, value):
         self._ltoirs = value
->>>>>>> 2b5bde83
 
     @property
     def state(self) -> IteratorState:
@@ -201,21 +165,14 @@
     def advance(state):
         raise NotImplementedError("Subclasses must override advance property")
 
-<<<<<<< HEAD
-    @staticmethod
-    def dereference(state, *args):
-        raise NotImplementedError("Subclasses must override dereference staticmethod")
-=======
     @property
     def dereference(state):
         raise NotImplementedError("Subclasses must override dereference property")
->>>>>>> 2b5bde83
 
     def __add__(self, offset: int):
         return make_advanced_iterator(self, offset=offset)
 
     def _get_advance_signature(self) -> Tuple:
-<<<<<<< HEAD
         # Current hacky solution to get the proper type that we can lower
         if "NdArray" in str(self.numba_type):
             the_type = types.CPointer(self.numba_type)
@@ -223,30 +180,20 @@
             the_type = self.numba_type
         return (
             the_type,
-=======
-        return (
-            self.numba_type,
->>>>>>> 2b5bde83
             types.uint64,  # distance type
         )
 
     def _get_dereference_signature(self) -> Tuple:
-<<<<<<< HEAD
         # Current hacky solution to get the proper type that we can lower
         if "NdArray" in str(self.numba_type):
             the_type = types.CPointer(self.numba_type)
         else:
             the_type = self.numba_type
 
-        if self.iterator_io is IteratorIO.INPUT:
+        if self.iterator_io is IteratorIOKind.INPUT:
             return (the_type,)
         else:
             return (the_type, self.value_type)
-=======
-        if self.iterator_io is IteratorIOKind.INPUT:
-            return (self.numba_type,)
-        else:
-            return (self.numba_type, self.value_type)
 
     def copy(self):
         out = object.__new__(self.__class__)
@@ -260,7 +207,6 @@
         )
         out.ltoirs = self.ltoirs
         return out
->>>>>>> 2b5bde83
 
 
 def sizeof_pointee(context, ptr):
@@ -300,11 +246,7 @@
 class RawPointer(IteratorBase):
     iterator_kind_type = RawPointerKind
 
-<<<<<<< HEAD
-    def __init__(self, ptr: int, value_type: types.Type, iterator_io: IteratorIO):
-=======
     def __init__(self, ptr: int, value_type: types.Type, iterator_io: IteratorIOKind):
->>>>>>> 2b5bde83
         cvalue = ctypes.c_void_p(ptr)
         state_type = types.CPointer(value_type)
         numba_type = types.CPointer(state_type)
@@ -320,11 +262,7 @@
     def advance(self):
         return (
             RawPointer.input_advance
-<<<<<<< HEAD
-            if self.iterator_io is IteratorIO.INPUT
-=======
             if self.iterator_io is IteratorIOKind.INPUT
->>>>>>> 2b5bde83
             else RawPointer.output_advance
         )
 
@@ -332,11 +270,7 @@
     def dereference(self):
         return (
             RawPointer.input_dereference
-<<<<<<< HEAD
-            if self.iterator_io is IteratorIO.INPUT
-=======
             if self.iterator_io is IteratorIOKind.INPUT
->>>>>>> 2b5bde83
             else RawPointer.output_dereference
         )
 
@@ -359,11 +293,7 @@
 
 def pointer(container, value_type: types.Type) -> RawPointer:
     return RawPointer(
-<<<<<<< HEAD
-        container.__cuda_array_interface__["data"][0], value_type, IteratorIO.INPUT
-=======
         container.__cuda_array_interface__["data"][0], value_type, IteratorIOKind.INPUT
->>>>>>> 2b5bde83
     )
 
 
@@ -403,15 +333,9 @@
         super().__init__(
             cvalue=cvalue,
             numba_type=numba_type,
-<<<<<<< HEAD
-            value_type=value_type,
-            prefix=prefix,
-            iterator_io=IteratorIO.INPUT,
-=======
             state_type=state_type,
             value_type=value_type,
             iterator_io=IteratorIOKind.INPUT,
->>>>>>> 2b5bde83
         )
 
     @property
@@ -448,11 +372,7 @@
             numba_type=numba_type,
             state_type=state_type,
             value_type=value_type,
-<<<<<<< HEAD
-            iterator_io=IteratorIO.INPUT,
-=======
             iterator_io=IteratorIOKind.INPUT,
->>>>>>> 2b5bde83
         )
 
     @property
@@ -489,11 +409,7 @@
             numba_type=numba_type,
             state_type=state_type,
             value_type=value_type,
-<<<<<<< HEAD
-            iterator_io=IteratorIO.INPUT,
-=======
             iterator_io=IteratorIOKind.INPUT,
->>>>>>> 2b5bde83
         )
 
     @property
@@ -521,13 +437,9 @@
     pass
 
 
-<<<<<<< HEAD
-def make_reverse_iterator(it: DeviceArrayLike | IteratorBase, iterator_io: IteratorIO):
-=======
 def make_reverse_iterator(
     it: DeviceArrayLike | IteratorBase, iterator_io: IteratorIOKind
 ):
->>>>>>> 2b5bde83
     if not hasattr(it, "__cuda_array_interface__") and not isinstance(it, IteratorBase):
         raise NotImplementedError(
             f"Reverse iterator is not implemented for type {type(it)}"
@@ -536,7 +448,6 @@
     if hasattr(it, "__cuda_array_interface__"):
         last_element_ptr = _get_last_element_ptr(it)
         it = RawPointer(last_element_ptr, numba.from_dtype(get_dtype(it)), iterator_io)
-<<<<<<< HEAD
 
     # Current hacky solution to get the pointer and strides
     if "NdArray" in str(type(it)):
@@ -554,8 +465,6 @@
             it.cvalue.ptr,  # type: ignore
         )
         it.cvalue.ptr = ctypes.c_void_p(last_element_ptr)  # type: ignore
-=======
->>>>>>> 2b5bde83
 
     it_advance = cuda.jit(it.advance, device=True)
     it_dereference = cuda.jit(it.dereference, device=True)
@@ -563,20 +472,13 @@
     class ReverseIterator(IteratorBase):
         iterator_kind_type = (
             ReverseInputIteratorKind
-<<<<<<< HEAD
-            if iterator_io is IteratorIO.INPUT
-=======
             if iterator_io is IteratorIOKind.INPUT
->>>>>>> 2b5bde83
             else ReverseOutputIteratorKind
         )
 
         def __init__(self, it):
             self._it = it
             super().__init__(
-<<<<<<< HEAD
-                it.cvalue, it.numba_type, it.value_type, iterator_io=iterator_io
-=======
                 cvalue=it.cvalue,
                 numba_type=it.numba_type,
                 state_type=it.state_type,
@@ -585,7 +487,6 @@
             )
             self.kind_ = self.__class__.iterator_kind_type(
                 (it.kind, it.value_type), it.state_type
->>>>>>> 2b5bde83
             )
 
         @property
@@ -603,14 +504,6 @@
         @staticmethod
         def input_output_advance(state, distance):
             return it_advance(state, -distance)
-
-        @property
-        def dereference(self):
-            return (
-                ReverseIterator.input_dereference
-                if self.iterator_io is IteratorIO.INPUT
-                else ReverseIterator.output_dereference
-            )
 
         @staticmethod
         def input_dereference(state):
@@ -702,12 +595,9 @@
                 state_type=it.state_type,
                 value_type=it.value_type,
                 iterator_io=it.iterator_io,
-<<<<<<< HEAD
-=======
             )
             self.kind_ = self.__class__.iterator_kind_type(
                 (it.value_type, self._it.kind), it.state_type
->>>>>>> 2b5bde83
             )
 
         @property
@@ -752,13 +642,9 @@
         (dim_size - 1) * stride for dim_size, stride in zip(shape, strides_in_bytes)
     )
 
-<<<<<<< HEAD
     if ptr is None:
         ptr = get_data_pointer(device_array)
 
-    return ptr + offset_to_last_element
-=======
-    ptr = get_data_pointer(device_array)
     return ptr + offset_to_last_element
 
 
@@ -795,5 +681,4 @@
     for it, ltoir in zip(iterators, ltoirs):
         it.ltoirs = ltoir
 
-    return maybe_iterators
->>>>>>> 2b5bde83
+    return maybe_iterators
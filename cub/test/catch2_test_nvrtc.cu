--- conflicted
+++ resolved
@@ -60,11 +60,8 @@
     #include <cub/device/dispatch/kernels/scan.cuh>
     #include <cub/device/dispatch/kernels/merge_sort.cuh>
     #include <cub/device/dispatch/kernels/segmented_reduce.cuh>
-<<<<<<< HEAD
+    #include <cub/device/dispatch/kernels/radix_sort.cuh>
     #include <cub/device/dispatch/kernels/unique_by_key.cuh>
-=======
-    #include <cub/device/dispatch/kernels/radix_sort.cuh>
->>>>>>> 3daa0369
 
     #include <thrust/iterator/constant_iterator.h>
     #include <thrust/iterator/counting_iterator.h>

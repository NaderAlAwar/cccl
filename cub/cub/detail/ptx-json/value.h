/******************************************************************************
 * Copyright (c) 2025, NVIDIA CORPORATION.  All rights reserved.
 *
 * Redistribution and use in source and binary forms, with or without
 * modification, are permitted provided that the following conditions are met:
 *     * Redistributions of source code must retain the above copyright
 *       notice, this list of conditions and the following disclaimer.
 *     * Redistributions in binary form must reproduce the above copyright
 *       notice, this list of conditions and the following disclaimer in the
 *       documentation and/or other materials provided with the distribution.
 *     * Neither the name of the NVIDIA CORPORATION nor the
 *       names of its contributors may be used to endorse or promote products
 *       derived from this software without specific prior written permission.
 *
 * THIS SOFTWARE IS PROVIDED BY THE COPYRIGHT HOLDERS AND CONTRIBUTORS "AS IS" AND
 * ANY EXPRESS OR IMPLIED WARRANTIES, INCLUDING, BUT NOT LIMITED TO, THE IMPLIED
 * WARRANTIES OF MERCHANTABILITY AND FITNESS FOR A PARTICULAR PURPOSE ARE
 * DISCLAIMED. IN NO EVENT SHALL NVIDIA CORPORATION BE LIABLE FOR ANY
 * DIRECT, INDIRECT, INCIDENTAL, SPECIAL, EXEMPLARY, OR CONSEQUENTIAL DAMAGES
 * (INCLUDING, BUT NOT LIMITED TO, PROCUREMENT OF SUBSTITUTE GOODS OR SERVICES;
 * LOSS OF USE, DATA, OR PROFITS; OR BUSINESS INTERRUPTION) HOWEVER CAUSED AND
 * ON ANY THEORY OF LIABILITY, WHETHER IN CONTRACT, STRICT LIABILITY, OR TORT
 * (INCLUDING NEGLIGENCE OR OTHERWISE) ARISING IN ANY WAY OUT OF THE USE OF THIS
 * SOFTWARE, EVEN IF ADVISED OF THE POSSIBILITY OF SUCH DAMAGE.
 *
 ******************************************************************************/

#pragma once

#include <cub/detail/ptx-json/string.h>

#include <cuda/std/__concepts/arithmetic.h>
#include <cuda/std/__type_traits/integral_constant.h>
#include <cuda/std/__utility/integer_sequence.h>

namespace ptx_json
{
template <auto V>
struct value_traits
{
  using type = void;
};

template <auto V, typename = value_traits<V>::type>
struct value;

#pragma nv_diag_suppress 177
template <int N, string<N> V>
struct value_traits<V>
{
  using type = cuda::std::make_index_sequence<N>;
};
#pragma nv_diag_default 177

template <typename T>
struct is_value : cuda::std::false_type
{};

template <auto V>
struct is_value<value<V>> : cuda::std::true_type
{};

template <typename T>
concept a_value = is_value<T>::value;

template <a_value auto Nested>
struct value<Nested, void>
{
  __forceinline__ __device__ static void emit()
  {
    Nested.emit();
  }
};

<<<<<<< HEAD
// Integral constants (matches both signed and unsigned integrals)
template <auto V>
struct value<V, cuda::std::enable_if_t<cuda::std::is_integral_v<decltype(V)>, void>>
=======
template <cuda::std::integral auto V>
struct value<V, void>
>>>>>>> 509a0b03
{
  __forceinline__ __device__ static void emit()
  {
    asm volatile("%0" ::"n"(V) : "memory");
  }
};

#pragma nv_diag_suppress 842
template <int N, string<N> V, cuda::std::size_t... Is>
struct value<V, cuda::std::index_sequence<Is...>>
{
#pragma nv_diag_default 842
  __forceinline__ __device__ static void emit()
  {
    static constexpr char str[]{V.str[Is]...};
    asm volatile("\"%0\"" ::"C"(str) : "memory");
  }
};
}; // namespace ptx_json<|MERGE_RESOLUTION|>--- conflicted
+++ resolved
@@ -72,14 +72,8 @@
   }
 };
 
-<<<<<<< HEAD
-// Integral constants (matches both signed and unsigned integrals)
-template <auto V>
-struct value<V, cuda::std::enable_if_t<cuda::std::is_integral_v<decltype(V)>, void>>
-=======
 template <cuda::std::integral auto V>
 struct value<V, void>
->>>>>>> 509a0b03
 {
   __forceinline__ __device__ static void emit()
   {

--- conflicted
+++ resolved
@@ -106,7 +106,7 @@
           typename ValueT,
           typename BeginOffsetIteratorT,
           typename EndOffsetIteratorT,
-          typename OffsetT,
+          typename SegmentSizeT,
           typename DecomposerT>
 struct DeviceSegmentedRadixSortKernelSource
 {
@@ -120,7 +120,7 @@
       ValueT,
       BeginOffsetIteratorT,
       EndOffsetIteratorT,
-      OffsetT,
+      SegmentSizeT,
       DecomposerT>);
 
   CUB_DEFINE_KERNEL_GETTER(
@@ -133,7 +133,7 @@
       ValueT,
       BeginOffsetIteratorT,
       EndOffsetIteratorT,
-      OffsetT,
+      SegmentSizeT,
       DecomposerT>);
 };
 
@@ -1223,9 +1223,8 @@
           typename ValueT,
           typename BeginOffsetIteratorT,
           typename EndOffsetIteratorT,
-<<<<<<< HEAD
-          typename OffsetT,
-          typename PolicyHub    = detail::radix::policy_hub<KeyT, ValueT, OffsetT>,
+          typename SegmentSizeT,
+          typename PolicyHub    = detail::radix::policy_hub<KeyT, ValueT, SegmentSizeT>,
           typename DecomposerT  = detail::identity_decomposer_t,
           typename KernelSource = detail::radix_sort::DeviceSegmentedRadixSortKernelSource<
             typename PolicyHub::MaxPolicy,
@@ -1234,14 +1233,9 @@
             ValueT,
             BeginOffsetIteratorT,
             EndOffsetIteratorT,
-            OffsetT,
+            SegmentSizeT,
             DecomposerT>,
           typename KernelLauncherFactory = detail::TripleChevronFactory>
-=======
-          typename SegmentSizeT,
-          typename PolicyHub   = detail::radix::policy_hub<KeyT, ValueT, SegmentSizeT>,
-          typename DecomposerT = detail::identity_decomposer_t>
->>>>>>> 1fd683e7
 struct DispatchSegmentedRadixSort
 {
   //------------------------------------------------------------------------------
@@ -1375,9 +1369,6 @@
     constexpr auto max_num_segments_per_invocation =
       static_cast<::cuda::std::int64_t>(::cuda::std::numeric_limits<per_invocation_segment_offset_t>::max());
 
-<<<<<<< HEAD
-      launcher_factory(num_segments, pass_config.segmented_config.block_threads, 0, stream)
-=======
     // Number of radix sort invocations until all segments have been processed
     const auto num_invocations = ::cuda::ceil_div(num_segments, max_num_segments_per_invocation);
 
@@ -1396,8 +1387,8 @@
       const auto num_current_segments =
         ::cuda::std::min(max_num_segments_per_invocation, num_segments - current_segment_offset);
 
-      // Log kernel configuration
-      // #ifdef CUB_DEBUG_LOG
+// Log kernel configuration
+#ifdef CUB_DEBUG_LOG
       _CubLog(
         "Invoking segmented_kernels<<<%lld, %lld, 0, %lld>>>(), "
         "%lld items per thread, %lld SM occupancy, "
@@ -1410,10 +1401,10 @@
         (long long) current_segment_offset,
         current_bit,
         pass_bits);
-      // #endif
-      THRUST_NS_QUALIFIER::cuda_cub::detail::triple_chevron(
+#endif
+
+      launcher_factory(
         static_cast<unsigned int>(num_current_segments), pass_config.segmented_config.block_threads, 0, stream)
->>>>>>> 1fd683e7
         .doit(pass_config.segmented_kernel,
               d_keys_in,
               d_keys_out,
@@ -1623,33 +1614,9 @@
     }
 
     // Force kernel code-generation in all compiler passes
-<<<<<<< HEAD
     return InvokePasses(kernel_source.SegmentedRadixSortKernel(),
                         kernel_source.AltSegmentedRadixSortKernel(),
                         detail::radix::MakeRadixSortPolicyWrapper(policy));
-=======
-    return InvokePasses<ActivePolicyT>(
-      detail::radix_sort::DeviceSegmentedRadixSortKernel<
-        max_policy_t,
-        false,
-        Order,
-        KeyT,
-        ValueT,
-        BeginOffsetIteratorT,
-        EndOffsetIteratorT,
-        SegmentSizeT,
-        DecomposerT>,
-      detail::radix_sort::DeviceSegmentedRadixSortKernel<
-        max_policy_t,
-        true,
-        Order,
-        KeyT,
-        ValueT,
-        BeginOffsetIteratorT,
-        EndOffsetIteratorT,
-        SegmentSizeT,
-        DecomposerT>);
->>>>>>> 1fd683e7
   }
 
   //------------------------------------------------------------------------------

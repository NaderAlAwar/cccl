--- conflicted
+++ resolved
@@ -1198,13 +1198,8 @@
 
       large_segments_selector.base_segment_offset = current_seg_offset;
       small_segments_selector.base_segment_offset = current_seg_offset;
-<<<<<<< HEAD
-      auto current_begin_offset                   = d_begin_offsets + current_seg_offset;
-      auto current_end_offset                     = d_end_offsets + current_seg_offset;
-=======
       [[maybe_unused]] auto current_begin_offset  = d_begin_offsets + current_seg_offset;
       [[maybe_unused]] auto current_end_offset    = d_end_offsets + current_seg_offset;
->>>>>>> 4679e61c
 
       auto medium_indices_iterator =
         THRUST_NS_QUALIFIER::make_reverse_iterator(large_and_medium_segments_indices.get() + current_num_segments);
@@ -1231,9 +1226,7 @@
       // `NV_IF_TARGET`.
 #ifndef CUB_RDC_ENABLED
 
-#  define CUB_TEMP_DEVICE_CODE    \
-    (void) &current_begin_offset; \
-    (void) &current_end_offset;
+#  define CUB_TEMP_DEVICE_CODE
 
 #else // CUB_RDC_ENABLED
 

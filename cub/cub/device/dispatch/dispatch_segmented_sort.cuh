--- conflicted
+++ resolved
@@ -40,10 +40,7 @@
 #include <cub/detail/device_double_buffer.cuh>
 #include <cub/detail/temporary_storage.cuh>
 #include <cub/device/device_partition.cuh>
-<<<<<<< HEAD
 #include <cub/device/dispatch/dispatch_advance_iterators.cuh>
-=======
->>>>>>> 0b700f32
 #include <cub/device/dispatch/kernels/segmented_sort.cuh>
 #include <cub/device/dispatch/tuning/tuning_segmented_sort.cuh>
 #include <cub/util_debug.cuh>
@@ -261,14 +258,8 @@
   error = CubDebug(error);
 }
 #endif // CUB_RDC_ENABLED
-<<<<<<< HEAD
 template <typename MaxPolicyT,
           SortOrder Order,
-=======
-} // namespace detail::segmented_sort
-
-template <SortOrder Order,
->>>>>>> 0b700f32
           typename KeyT,
           typename ValueT,
           typename BeginOffsetIteratorT,

--- conflicted
+++ resolved
@@ -239,11 +239,7 @@
       }
 
       // Log three_way_partition_init_kernel configuration
-<<<<<<< HEAD
-      const int init_grid_size = _CUDA_VSTD::max(1, ::cuda::ceil_div(current_num_tiles, INIT_KERNEL_THREADS));
-=======
       const int init_grid_size = ::cuda::std::max(1, ::cuda::ceil_div(current_num_tiles, INIT_KERNEL_THREADS));
->>>>>>> 5d00e0d1
 
 #ifdef CUB_DEBUG_LOG
       _CubLog("Invoking three_way_partition_init_kernel<<<%d, %d, 0, %lld>>>()\n",

// SPDX-FileCopyrightText: Copyright (c) 2025, NVIDIA CORPORATION. All rights reserved.
// SPDX-License-Identifier: BSD-3-Clause

#pragma once

#include <cub/config.cuh>

#if defined(_CCCL_IMPLICIT_SYSTEM_HEADER_GCC)
#  pragma GCC system_header
#elif defined(_CCCL_IMPLICIT_SYSTEM_HEADER_CLANG)
#  pragma clang system_header
#elif defined(_CCCL_IMPLICIT_SYSTEM_HEADER_MSVC)
#  pragma system_header
#endif // no system header

#include <cub/agent/agent_radix_sort_downsweep.cuh>
#include <cub/agent/agent_radix_sort_histogram.cuh>
#include <cub/agent/agent_radix_sort_onesweep.cuh>
#include <cub/agent/agent_radix_sort_upsweep.cuh>
#include <cub/agent/agent_scan.cuh>
#include <cub/block/block_radix_sort.cuh>
#include <cub/device/dispatch/dispatch_common.cuh>
#include <cub/grid/grid_even_share.cuh>

#include <cuda/std/__algorithm_>

CUB_NAMESPACE_BEGIN

/******************************************************************************
 * Kernel entry points
 *****************************************************************************/

namespace detail::radix_sort
{

/**
 * @brief Upsweep digit-counting kernel entry point (multi-block).
 *        Computes privatized digit histograms, one per block.
 *
 * @tparam ChainedPolicyT
 *   Chained tuning policy
 *
 * @tparam ALT_DIGIT_BITS
 *   Whether or not to use the alternate (lower-bits) policy
 *
 * @tparam SortOrder
 *   Whether to sort in ascending or descending order
 *
 * @tparam KeyT
 *   Key type
 *
 * @tparam OffsetT
 *   Signed integer type for global offsets
 *
 * @param[in] d_keys
 *   Input keys buffer
 *
 * @param[out] d_spine
 *   Privatized (per block) digit histograms (striped, i.e., 0s counts from each block,
 *   then 1s counts from each block, etc.)
 *
 * @param[in] num_items
 *   Total number of input data items
 *
 * @param[in] current_bit
 *   Bit position of current radix digit
 *
 * @param[in] num_bits
 *   Number of bits of current radix digit
 *
 * @param[in] even_share
 *   Even-share descriptor for mapan equal number of tiles onto each thread block
 */
template <typename ChainedPolicyT,
          bool ALT_DIGIT_BITS,
          SortOrder Order,
          typename KeyT,
          typename OffsetT,
          typename DecomposerT = detail::identity_decomposer_t>
__launch_bounds__(int((ALT_DIGIT_BITS) ? int(ChainedPolicyT::ActivePolicy::AltUpsweepPolicy::BLOCK_THREADS)
                                       : int(ChainedPolicyT::ActivePolicy::UpsweepPolicy::BLOCK_THREADS)))
  CUB_DETAIL_KERNEL_ATTRIBUTES void DeviceRadixSortUpsweepKernel(
    const KeyT* d_keys,
    OffsetT* d_spine,
    OffsetT /*num_items*/,
    int current_bit,
    int num_bits,
    GridEvenShare<OffsetT> even_share,
    DecomposerT decomposer = {})
{
  using ActiveUpsweepPolicyT =
    ::cuda::std::_If<ALT_DIGIT_BITS,
                     typename ChainedPolicyT::ActivePolicy::AltUpsweepPolicy,
                     typename ChainedPolicyT::ActivePolicy::UpsweepPolicy>;

  using ActiveDownsweepPolicyT =
    ::cuda::std::_If<ALT_DIGIT_BITS,
                     typename ChainedPolicyT::ActivePolicy::AltDownsweepPolicy,
                     typename ChainedPolicyT::ActivePolicy::DownsweepPolicy>;

  enum
  {
    TILE_ITEMS = _CUDA_VSTD::max(ActiveUpsweepPolicyT::BLOCK_THREADS * ActiveUpsweepPolicyT::ITEMS_PER_THREAD,
                                 ActiveDownsweepPolicyT::BLOCK_THREADS * ActiveDownsweepPolicyT::ITEMS_PER_THREAD)
  };

  // Parameterize AgentRadixSortUpsweep type for the current configuration
  using AgentRadixSortUpsweepT =
    detail::radix_sort::AgentRadixSortUpsweep<ActiveUpsweepPolicyT, KeyT, OffsetT, DecomposerT>;

  // Shared memory storage
  __shared__ typename AgentRadixSortUpsweepT::TempStorage temp_storage;

  // Initialize GRID_MAPPING_RAKE even-share descriptor for this thread block
  even_share.template BlockInit<TILE_ITEMS, GRID_MAPPING_RAKE>();

  AgentRadixSortUpsweepT upsweep(temp_storage, d_keys, current_bit, num_bits, decomposer);

  upsweep.ProcessRegion(even_share.block_offset, even_share.block_end);

  __syncthreads();

  // Write out digit counts (striped)
  upsweep.template ExtractCounts<Order == SortOrder::Descending>(d_spine, gridDim.x, blockIdx.x);
}

/**
 * @brief Spine scan kernel entry point (single-block).
 *        Computes an exclusive prefix sum over the privatized digit histograms
 *
 * @tparam ChainedPolicyT
 *   Chained tuning policy
 *
 * @tparam OffsetT
 *   Signed integer type for global offsets
 *
 * @param[in,out] d_spine
 *   Privatized (per block) digit histograms (striped, i.e., 0s counts from each block,
 *   then 1s counts from each block, etc.)
 *
 * @param[in] num_counts
 *   Total number of bin-counts
 */
template <typename ChainedPolicyT, typename OffsetT>
__launch_bounds__(int(ChainedPolicyT::ActivePolicy::ScanPolicy::BLOCK_THREADS), 1)
  CUB_DETAIL_KERNEL_ATTRIBUTES void RadixSortScanBinsKernel(OffsetT* d_spine, int num_counts)
{
  // Parameterize the AgentScan type for the current configuration
  using AgentScanT =
    scan::AgentScan<typename ChainedPolicyT::ActivePolicy::ScanPolicy,
                    OffsetT*,
                    OffsetT*,
                    ::cuda::std::plus<>,
                    OffsetT,
                    OffsetT,
                    OffsetT>;

  // Shared memory storage
  __shared__ typename AgentScanT::TempStorage temp_storage;

  // Block scan instance
  AgentScanT block_scan(temp_storage, d_spine, d_spine, ::cuda::std::plus<>{}, OffsetT(0));

  // Process full input tiles
  int block_offset = 0;
  BlockScanRunningPrefixOp<OffsetT, ::cuda::std::plus<>> prefix_op(0, ::cuda::std::plus<>{});
  while (block_offset + AgentScanT::TILE_ITEMS <= num_counts)
  {
    block_scan.template ConsumeTile<false, false>(block_offset, prefix_op);
    block_offset += AgentScanT::TILE_ITEMS;
  }

  // Process the remaining partial tile (if any).
  if (block_offset < num_counts)
  {
    block_scan.template ConsumeTile<false, true>(block_offset, prefix_op, num_counts - block_offset);
  }
}

/**
 * @brief Downsweep pass kernel entry point (multi-block).
 *        Scatters keys (and values) into corresponding bins for the current digit place.
 *
 * @tparam ChainedPolicyT
 *   Chained tuning policy
 *
 * @tparam ALT_DIGIT_BITS
 *   Whether or not to use the alternate (lower-bits) policy
 *
 * @tparam SortOrder
 *   Whether to sort in ascending or descending order
 *
 * @tparam KeyT
 *   Key type
 *
 * @tparam ValueT
 *   Value type
 *
 * @tparam OffsetT
 *   Signed integer type for global offsets
 *
 * @param[in] d_keys_in
 *   Input keys buffer
 *
 * @param[in] d_keys_out
 *   Output keys buffer
 *
 * @param[in] d_values_in
 *   Input values buffer
 *
 * @param[in] d_values_out
 *   Output values buffer
 *
 * @param[in] d_spine
 *   Scan of privatized (per block) digit histograms (striped, i.e., 0s counts from each block,
 *   then 1s counts from each block, etc.)
 *
 * @param[in] num_items
 *   Total number of input data items
 *
 * @param[in] current_bit
 *   Bit position of current radix digit
 *
 * @param[in] num_bits
 *   Number of bits of current radix digit
 *
 * @param[in] even_share
 *   Even-share descriptor for mapan equal number of tiles onto each thread block
 */
template <typename ChainedPolicyT,
          bool ALT_DIGIT_BITS,
          SortOrder Order,
          typename KeyT,
          typename ValueT,
          typename OffsetT,
          typename DecomposerT = detail::identity_decomposer_t>
__launch_bounds__(int((ALT_DIGIT_BITS) ? int(ChainedPolicyT::ActivePolicy::AltDownsweepPolicy::BLOCK_THREADS)
                                       : int(ChainedPolicyT::ActivePolicy::DownsweepPolicy::BLOCK_THREADS)))
  CUB_DETAIL_KERNEL_ATTRIBUTES void DeviceRadixSortDownsweepKernel(
    const KeyT* d_keys_in,
    KeyT* d_keys_out,
    const ValueT* d_values_in,
    ValueT* d_values_out,
    OffsetT* d_spine,
    OffsetT num_items,
    int current_bit,
    int num_bits,
    GridEvenShare<OffsetT> even_share,
    DecomposerT decomposer = {})
{
  using ActiveUpsweepPolicyT =
    ::cuda::std::_If<ALT_DIGIT_BITS,
                     typename ChainedPolicyT::ActivePolicy::AltUpsweepPolicy,
                     typename ChainedPolicyT::ActivePolicy::UpsweepPolicy>;

  using ActiveDownsweepPolicyT =
    ::cuda::std::_If<ALT_DIGIT_BITS,
                     typename ChainedPolicyT::ActivePolicy::AltDownsweepPolicy,
                     typename ChainedPolicyT::ActivePolicy::DownsweepPolicy>;

  enum
  {
    TILE_ITEMS = _CUDA_VSTD::max(ActiveUpsweepPolicyT::BLOCK_THREADS * ActiveUpsweepPolicyT::ITEMS_PER_THREAD,
                                 ActiveDownsweepPolicyT::BLOCK_THREADS * ActiveDownsweepPolicyT::ITEMS_PER_THREAD)
  };

  // Parameterize AgentRadixSortDownsweep type for the current configuration
  using AgentRadixSortDownsweepT = radix_sort::
    AgentRadixSortDownsweep<ActiveDownsweepPolicyT, Order == SortOrder::Descending, KeyT, ValueT, OffsetT, DecomposerT>;

  // Shared memory storage
  __shared__ typename AgentRadixSortDownsweepT::TempStorage temp_storage;

  // Initialize even-share descriptor for this thread block
  even_share.template BlockInit<TILE_ITEMS, GRID_MAPPING_RAKE>();

  // Process input tiles
  AgentRadixSortDownsweepT(
    temp_storage, num_items, d_spine, d_keys_in, d_keys_out, d_values_in, d_values_out, current_bit, num_bits, decomposer)
    .ProcessRegion(even_share.block_offset, even_share.block_end);
}

/**
 * @brief Single pass kernel entry point (single-block).
 *        Fully sorts a tile of input.
 *
 * @tparam ChainedPolicyT
 *   Chained tuning policy
 *
 * @tparam SortOrder
 *   Whether or not to use the alternate (lower-bits) policy
 *
 * @tparam KeyT
 *   Key type
 *
 * @tparam ValueT
 *   Value type
 *
 * @tparam OffsetT
 *   Signed integer type for global offsets
 *
 * @param[in] d_keys_in
 *   Input keys buffer
 *
 * @param[in] d_keys_out
 *   Output keys buffer
 *
 * @param[in] d_values_in
 *   Input values buffer
 *
 * @param[in] d_values_out
 *   Output values buffer
 *
 * @param[in] num_items
 *   Total number of input data items
 *
 * @param[in] current_bit
 *   Bit position of current radix digit
 *
 * @param[in] end_bit
 *   The past-the-end (most-significant) bit index needed for key comparison
 */
template <typename ChainedPolicyT,
          SortOrder Order,
          typename KeyT,
          typename ValueT,
          typename OffsetT,
          typename DecomposerT = identity_decomposer_t>
__launch_bounds__(int(ChainedPolicyT::ActivePolicy::SingleTilePolicy::BLOCK_THREADS), 1)
  CUB_DETAIL_KERNEL_ATTRIBUTES void DeviceRadixSortSingleTileKernel(
    const KeyT* d_keys_in,
    KeyT* d_keys_out,
    const ValueT* d_values_in,
    ValueT* d_values_out,
    OffsetT num_items,
    int current_bit,
    int end_bit,
    DecomposerT decomposer = {})
{
  // Constants
  enum
  {
    BLOCK_THREADS    = ChainedPolicyT::ActivePolicy::SingleTilePolicy::BLOCK_THREADS,
    ITEMS_PER_THREAD = ChainedPolicyT::ActivePolicy::SingleTilePolicy::ITEMS_PER_THREAD,
    KEYS_ONLY        = ::cuda::std::is_same_v<ValueT, NullType>,
  };

  // BlockRadixSort type
  using BlockRadixSortT =
    BlockRadixSort<KeyT,
                   BLOCK_THREADS,
                   ITEMS_PER_THREAD,
                   ValueT,
                   ChainedPolicyT::ActivePolicy::SingleTilePolicy::RADIX_BITS,
                   (ChainedPolicyT::ActivePolicy::SingleTilePolicy::RANK_ALGORITHM == RADIX_RANK_MEMOIZE),
                   ChainedPolicyT::ActivePolicy::SingleTilePolicy::SCAN_ALGORITHM>;

  // BlockLoad type (keys)
  using BlockLoadKeys =
    BlockLoad<KeyT, BLOCK_THREADS, ITEMS_PER_THREAD, ChainedPolicyT::ActivePolicy::SingleTilePolicy::LOAD_ALGORITHM>;

  // BlockLoad type (values)
  using BlockLoadValues =
    BlockLoad<ValueT, BLOCK_THREADS, ITEMS_PER_THREAD, ChainedPolicyT::ActivePolicy::SingleTilePolicy::LOAD_ALGORITHM>;

  // Unsigned word for key bits
  using traits           = detail::radix::traits_t<KeyT>;
  using bit_ordered_type = typename traits::bit_ordered_type;

  // Shared memory storage
  __shared__ union TempStorage
  {
    typename BlockRadixSortT::TempStorage sort;
    typename BlockLoadKeys::TempStorage load_keys;
    typename BlockLoadValues::TempStorage load_values;

  } temp_storage;

  // Keys and values for the block
  KeyT keys[ITEMS_PER_THREAD];
  ValueT values[ITEMS_PER_THREAD];

  // Get default (min/max) value for out-of-bounds keys
  bit_ordered_type default_key_bits =
    Order == SortOrder::Descending ? traits::min_raw_binary_key(decomposer) : traits::max_raw_binary_key(decomposer);

  KeyT default_key = reinterpret_cast<KeyT&>(default_key_bits);

  // Load keys
  BlockLoadKeys(temp_storage.load_keys).Load(d_keys_in, keys, num_items, default_key);

  __syncthreads();

  // Load values
  if (!KEYS_ONLY)
  {
    // Register pressure work-around: moving num_items through shfl prevents compiler
    // from reusing guards/addressing from prior guarded loads
    num_items = ShuffleIndex<warp_threads>(num_items, 0, 0xffffffff);

    BlockLoadValues(temp_storage.load_values).Load(d_values_in, values, num_items);

    __syncthreads();
  }

  // Sort tile
  BlockRadixSortT(temp_storage.sort)
    .SortBlockedToStriped(
      keys,
      values,
      current_bit,
      end_bit,
      bool_constant_v < Order == SortOrder::Descending >,
      bool_constant_v<KEYS_ONLY>,
      decomposer);

  // Store keys and values
  _CCCL_PRAGMA_UNROLL_FULL()
  for (int ITEM = 0; ITEM < ITEMS_PER_THREAD; ++ITEM)
  {
    int item_offset = ITEM * BLOCK_THREADS + threadIdx.x;
    if (item_offset < num_items)
    {
      d_keys_out[item_offset] = keys[ITEM];
      if (!KEYS_ONLY)
      {
        d_values_out[item_offset] = values[ITEM];
      }
    }
  }
}

/**
 * @brief Segmented radix sorting pass (one block per segment)
 *
 * @tparam ChainedPolicyT
 *   Chained tuning policy
 *
 * @tparam ALT_DIGIT_BITS
 *   Whether or not to use the alternate (lower-bits) policy
 *
 * @tparam SortOrder
 *   Whether to sort in ascending or descending order
 *
 * @tparam KeyT
 *   Key type
 *
 * @tparam ValueT
 *   Value type
 *
 * @tparam BeginOffsetIteratorT
 *   Random-access input iterator type for reading segment beginning offsets @iterator
 *
 * @tparam EndOffsetIteratorT
 *   Random-access input iterator type for reading segment ending offsets @iterator
 *
 * @tparam OffsetT
 *   Signed integer type for global offsets
 *
 * @param[in] d_keys_in
 *   Input keys buffer
 *
 * @param[in] d_keys_out
 *   Output keys buffer
 *
 * @param[in] d_values_in
 *   Input values buffer
 *
 * @param[in] d_values_out
 *   Output values buffer
 *
 * @param[in] d_begin_offsets
 *   Random-access input iterator to the sequence of beginning offsets of length `num_segments`,
 *   such that <tt>d_begin_offsets[i]</tt> is the first element of the <em>i</em><sup>th</sup>
 *   data segment in <tt>d_keys_*</tt> and <tt>d_values_*</tt>
 *
 * @param[in] d_end_offsets
 *   Random-access input iterator to the sequence of ending offsets of length `num_segments`,
 *   such that <tt>d_end_offsets[i]-1</tt> is the last element of the <em>i</em><sup>th</sup>
 *   data segment in <tt>d_keys_*</tt> and <tt>d_values_*</tt>.
 *   If <tt>d_end_offsets[i]-1</tt> <= <tt>d_begin_offsets[i]</tt>,
 *   the <em>i</em><sup>th</sup> is considered empty.
 *
 * @param[in] num_segments
 *   The number of segments that comprise the sorting data
 *
 * @param[in] current_bit
 *   Bit position of current radix digit
 *
 * @param[in] pass_bits
 *   Number of bits of current radix digit
 */
template <typename ChainedPolicyT,
          bool ALT_DIGIT_BITS,
          SortOrder Order,
          typename KeyT,
          typename ValueT,
          typename BeginOffsetIteratorT,
          typename EndOffsetIteratorT,
          typename SegmentSizeT,
          typename DecomposerT = detail::identity_decomposer_t>
__launch_bounds__(int((ALT_DIGIT_BITS) ? ChainedPolicyT::ActivePolicy::AltSegmentedPolicy::BLOCK_THREADS
                                       : ChainedPolicyT::ActivePolicy::SegmentedPolicy::BLOCK_THREADS))
  CUB_DETAIL_KERNEL_ATTRIBUTES void DeviceSegmentedRadixSortKernel(
    const KeyT* d_keys_in,
    KeyT* d_keys_out,
    const ValueT* d_values_in,
    ValueT* d_values_out,
    BeginOffsetIteratorT d_begin_offsets,
    EndOffsetIteratorT d_end_offsets,
    int current_bit,
    int pass_bits,
    DecomposerT decomposer = {})
{
  //
  // Constants
  //

  using SegmentedPolicyT =
    ::cuda::std::_If<ALT_DIGIT_BITS,
                     typename ChainedPolicyT::ActivePolicy::AltSegmentedPolicy,
                     typename ChainedPolicyT::ActivePolicy::SegmentedPolicy>;

  enum
  {
    BLOCK_THREADS    = SegmentedPolicyT::BLOCK_THREADS,
    ITEMS_PER_THREAD = SegmentedPolicyT::ITEMS_PER_THREAD,
    RADIX_BITS       = SegmentedPolicyT::RADIX_BITS,
    TILE_ITEMS       = BLOCK_THREADS * ITEMS_PER_THREAD,
    RADIX_DIGITS     = 1 << RADIX_BITS,
    KEYS_ONLY        = ::cuda::std::is_same_v<ValueT, NullType>,
  };

  // Upsweep type
  using BlockUpsweepT = detail::radix_sort::AgentRadixSortUpsweep<SegmentedPolicyT, KeyT, SegmentSizeT, DecomposerT>;

  // Digit-scan type
  using DigitScanT = BlockScan<SegmentSizeT, BLOCK_THREADS>;

  // Downsweep type
  using BlockDownsweepT = detail::radix_sort::
    AgentRadixSortDownsweep<SegmentedPolicyT, Order == SortOrder::Descending, KeyT, ValueT, SegmentSizeT, DecomposerT>;

  enum
  {
    /// Number of bin-starting offsets tracked per thread
    BINS_TRACKED_PER_THREAD = BlockDownsweepT::BINS_TRACKED_PER_THREAD
  };

  //
  // Process input tiles
  //

  // Shared memory storage
  __shared__ union
  {
    typename BlockUpsweepT::TempStorage upsweep;
    typename BlockDownsweepT::TempStorage downsweep;
    struct
    {
      volatile SegmentSizeT reverse_counts_in[RADIX_DIGITS];
      volatile SegmentSizeT reverse_counts_out[RADIX_DIGITS];
      typename DigitScanT::TempStorage scan;
    };

  } temp_storage;

  const auto segment_id = blockIdx.x;

  // Ensure the size of the current segment does not overflow SegmentSizeT
  _CCCL_ASSERT(static_cast<decltype(d_end_offsets[segment_id] - d_begin_offsets[segment_id])>(
                 ::cuda::std::numeric_limits<SegmentSizeT>::max())
                 > (d_end_offsets[segment_id] - d_begin_offsets[segment_id]),
               "A single segment size is limited to the maximum value representable by SegmentSizeT");
  const auto num_items = static_cast<SegmentSizeT>(d_end_offsets[segment_id] - d_begin_offsets[segment_id]);

  // Check if empty segment
  if (num_items <= 0)
  {
    return;
  }

  // Upsweep
  BlockUpsweepT upsweep(
    temp_storage.upsweep, d_keys_in + d_begin_offsets[segment_id], current_bit, pass_bits, decomposer);
  upsweep.ProcessRegion(SegmentSizeT{0}, num_items);

  __syncthreads();

  // The count of each digit value in this pass (valid in the first RADIX_DIGITS threads)
  SegmentSizeT bin_count[BINS_TRACKED_PER_THREAD];
  upsweep.ExtractCounts(bin_count);

  __syncthreads();

  if (Order == SortOrder::Descending)
  {
    // Reverse bin counts
    _CCCL_PRAGMA_UNROLL_FULL()
    for (int track = 0; track < BINS_TRACKED_PER_THREAD; ++track)
    {
      int bin_idx = (threadIdx.x * BINS_TRACKED_PER_THREAD) + track;

      if ((BLOCK_THREADS == RADIX_DIGITS) || (bin_idx < RADIX_DIGITS))
      {
        temp_storage.reverse_counts_in[bin_idx] = bin_count[track];
      }
    }

    __syncthreads();

    _CCCL_PRAGMA_UNROLL_FULL()
    for (int track = 0; track < BINS_TRACKED_PER_THREAD; ++track)
    {
      int bin_idx = (threadIdx.x * BINS_TRACKED_PER_THREAD) + track;

      if ((BLOCK_THREADS == RADIX_DIGITS) || (bin_idx < RADIX_DIGITS))
      {
        bin_count[track] = temp_storage.reverse_counts_in[RADIX_DIGITS - bin_idx - 1];
      }
    }
  }

  // Scan
  SegmentSizeT bin_offset[BINS_TRACKED_PER_THREAD]; // The scatter base offset within the segment for each digit value
                                                    // in this pass (valid in the first RADIX_DIGITS threads)
  DigitScanT(temp_storage.scan).ExclusiveSum(bin_count, bin_offset);

<<<<<<< HEAD
  _CCCL_PRAGMA_UNROLL_FULL()
  for (int track = 0; track < BINS_TRACKED_PER_THREAD; ++track)
  {
    bin_offset[track] += segment_begin;
  }

=======
>>>>>>> 4679e61c
  if (Order == SortOrder::Descending)
  {
    // Reverse bin offsets
    _CCCL_PRAGMA_UNROLL_FULL()
    for (int track = 0; track < BINS_TRACKED_PER_THREAD; ++track)
    {
      int bin_idx = (threadIdx.x * BINS_TRACKED_PER_THREAD) + track;

      if ((BLOCK_THREADS == RADIX_DIGITS) || (bin_idx < RADIX_DIGITS))
      {
        temp_storage.reverse_counts_out[threadIdx.x] = bin_offset[track];
      }
    }

    __syncthreads();

    _CCCL_PRAGMA_UNROLL_FULL()
    for (int track = 0; track < BINS_TRACKED_PER_THREAD; ++track)
    {
      int bin_idx = (threadIdx.x * BINS_TRACKED_PER_THREAD) + track;

      if ((BLOCK_THREADS == RADIX_DIGITS) || (bin_idx < RADIX_DIGITS))
      {
        bin_offset[track] = temp_storage.reverse_counts_out[RADIX_DIGITS - bin_idx - 1];
      }
    }
  }

  __syncthreads();

  // Downsweep
  BlockDownsweepT downsweep(
    temp_storage.downsweep,
    bin_offset,
    num_items,
    d_keys_in + d_begin_offsets[segment_id],
    d_keys_out + d_begin_offsets[segment_id],
    d_values_in + d_begin_offsets[segment_id],
    d_values_out + d_begin_offsets[segment_id],
    current_bit,
    pass_bits,
    decomposer);
  downsweep.ProcessRegion(SegmentSizeT{0}, num_items);
}

/******************************************************************************
 * Onesweep kernels
 ******************************************************************************/

/**
 * Kernel for computing multiple histograms
 */

/**
 * Histogram kernel
 */
template <typename ChainedPolicyT,
          SortOrder Order,
          typename KeyT,
          typename OffsetT,
          typename DecomposerT = identity_decomposer_t>
CUB_DETAIL_KERNEL_ATTRIBUTES
__launch_bounds__(ChainedPolicyT::ActivePolicy::HistogramPolicy::BLOCK_THREADS) void DeviceRadixSortHistogramKernel(
  OffsetT* d_bins_out, const KeyT* d_keys_in, OffsetT num_items, int start_bit, int end_bit, DecomposerT decomposer = {})
{
  using HistogramPolicyT = typename ChainedPolicyT::ActivePolicy::HistogramPolicy;
  using AgentT = AgentRadixSortHistogram<HistogramPolicyT, Order == SortOrder::Descending, KeyT, OffsetT, DecomposerT>;
  __shared__ typename AgentT::TempStorage temp_storage;
  AgentT agent(temp_storage, d_bins_out, d_keys_in, num_items, start_bit, end_bit, decomposer);
  agent.Process();
}

template <typename ChainedPolicyT,
          SortOrder Order,
          typename KeyT,
          typename ValueT,
          typename OffsetT,
          typename PortionOffsetT,
          typename AtomicOffsetT = PortionOffsetT,
          typename DecomposerT   = identity_decomposer_t>
CUB_DETAIL_KERNEL_ATTRIBUTES void __launch_bounds__(ChainedPolicyT::ActivePolicy::OnesweepPolicy::BLOCK_THREADS)
  DeviceRadixSortOnesweepKernel(
    AtomicOffsetT* d_lookback,
    AtomicOffsetT* d_ctrs,
    OffsetT* d_bins_out,
    const OffsetT* d_bins_in,
    KeyT* d_keys_out,
    const KeyT* d_keys_in,
    ValueT* d_values_out,
    const ValueT* d_values_in,
    PortionOffsetT num_items,
    int current_bit,
    int num_bits,
    DecomposerT decomposer = {})
{
  using OnesweepPolicyT = typename ChainedPolicyT::ActivePolicy::OnesweepPolicy;
  using AgentT =
    AgentRadixSortOnesweep<OnesweepPolicyT,
                           Order == SortOrder::Descending,
                           KeyT,
                           ValueT,
                           OffsetT,
                           PortionOffsetT,
                           DecomposerT>;
  __shared__ typename AgentT::TempStorage s;

  AgentT agent(
    s,
    d_lookback,
    d_ctrs,
    d_bins_out,
    d_bins_in,
    d_keys_out,
    d_keys_in,
    d_values_out,
    d_values_in,
    num_items,
    current_bit,
    num_bits,
    decomposer);
  agent.Process();
}

/**
 * Exclusive sum kernel
 */
template <typename ChainedPolicyT, typename OffsetT>
CUB_DETAIL_KERNEL_ATTRIBUTES void DeviceRadixSortExclusiveSumKernel(OffsetT* d_bins)
{
  using ExclusiveSumPolicyT     = typename ChainedPolicyT::ActivePolicy::ExclusiveSumPolicy;
  constexpr int RADIX_BITS      = ExclusiveSumPolicyT::RADIX_BITS;
  constexpr int RADIX_DIGITS    = 1 << RADIX_BITS;
  constexpr int BLOCK_THREADS   = ExclusiveSumPolicyT::BLOCK_THREADS;
  constexpr int BINS_PER_THREAD = (RADIX_DIGITS + BLOCK_THREADS - 1) / BLOCK_THREADS;
  using BlockScan               = cub::BlockScan<OffsetT, BLOCK_THREADS>;
  __shared__ typename BlockScan::TempStorage temp_storage;

  // load the bins
  OffsetT bins[BINS_PER_THREAD];
  int bin_start = blockIdx.x * RADIX_DIGITS;

  _CCCL_PRAGMA_UNROLL_FULL()
  for (int u = 0; u < BINS_PER_THREAD; ++u)
  {
    int bin = threadIdx.x * BINS_PER_THREAD + u;
    if (bin >= RADIX_DIGITS)
    {
      break;
    }
    bins[u] = d_bins[bin_start + bin];
  }

  // compute offsets
  BlockScan(temp_storage).ExclusiveSum(bins, bins);

  // store the offsets
  _CCCL_PRAGMA_UNROLL_FULL()
  for (int u = 0; u < BINS_PER_THREAD; ++u)
  {
    int bin = threadIdx.x * BINS_PER_THREAD + u;
    if (bin >= RADIX_DIGITS)
    {
      break;
    }
    d_bins[bin_start + bin] = bins[u];
  }
}

} // namespace detail::radix_sort

CUB_NAMESPACE_END<|MERGE_RESOLUTION|>--- conflicted
+++ resolved
@@ -626,15 +626,6 @@
                                                     // in this pass (valid in the first RADIX_DIGITS threads)
   DigitScanT(temp_storage.scan).ExclusiveSum(bin_count, bin_offset);
 
-<<<<<<< HEAD
-  _CCCL_PRAGMA_UNROLL_FULL()
-  for (int track = 0; track < BINS_TRACKED_PER_THREAD; ++track)
-  {
-    bin_offset[track] += segment_begin;
-  }
-
-=======
->>>>>>> 4679e61c
   if (Order == SortOrder::Descending)
   {
     // Reverse bin offsets

// SPDX-FileCopyrightText: Copyright (c) 2025, NVIDIA CORPORATION. All rights reserved.
// SPDX-License-Identifier: BSD-3-Clause

#pragma once

#include <cub/config.cuh>

#if defined(_CCCL_IMPLICIT_SYSTEM_HEADER_GCC)
#  pragma GCC system_header
#elif defined(_CCCL_IMPLICIT_SYSTEM_HEADER_CLANG)
#  pragma clang system_header
#elif defined(_CCCL_IMPLICIT_SYSTEM_HEADER_MSVC)
#  pragma system_header
#endif // no system header

#include <cub/agent/agent_histogram.cuh>
#include <cub/grid/grid_queue.cuh>

#include <cuda/std/__numeric/reduce.h>

CUB_NAMESPACE_BEGIN
namespace detail::histogram
{
template <typename LevelT, typename OffsetT, typename SampleT>
struct Transforms
{
  //---------------------------------------------------------------------
  // Transform functors for converting samples to bin-ids
  //---------------------------------------------------------------------

  // Searches for bin given a list of bin-boundary levels
  template <typename LevelIteratorT>
  struct SearchTransform
  {
    LevelIteratorT d_levels; // Pointer to levels array
    int num_output_levels; // Number of levels in array

    //! @brief Initializer
    //!
    //! @param d_levels_ Pointer to levels array
    //! @param num_output_levels_ Number of levels in array
    _CCCL_HOST_DEVICE _CCCL_FORCEINLINE void Init(LevelIteratorT d_levels_, int num_output_levels_)
    {
      this->d_levels          = d_levels_;
      this->num_output_levels = num_output_levels_;
    }

    // Method for converting samples to bin-ids
    template <CacheLoadModifier LOAD_MODIFIER, typename _SampleT>
    _CCCL_HOST_DEVICE _CCCL_FORCEINLINE void BinSelect(_SampleT sample, int& bin, bool valid)
    {
      /// Level iterator wrapper type
      // Wrap the native input pointer with CacheModifiedInputIterator
      // or Directly use the supplied input iterator type
      using WrappedLevelIteratorT =
        ::cuda::std::_If<::cuda::std::is_pointer_v<LevelIteratorT>,
                         CacheModifiedInputIterator<LOAD_MODIFIER, LevelT, OffsetT>,
                         LevelIteratorT>;

      WrappedLevelIteratorT wrapped_levels(d_levels);

      const int num_bins = num_output_levels - 1;
      if (valid)
      {
        bin = UpperBound(wrapped_levels, num_output_levels, static_cast<LevelT>(sample)) - 1;
        if (bin >= num_bins)
        {
          bin = -1;
        }
      }
    }
  };

  // Scales samples to evenly-spaced bins
  struct ScaleTransform
  {
    using CommonT = ::cuda::std::common_type_t<LevelT, SampleT>;
    static_assert(::cuda::std::is_convertible_v<CommonT, int>,
                  "The common type of `LevelT` and `SampleT` must be "
                  "convertible to `int`.");
    static_assert(::cuda::std::is_trivially_copyable_v<CommonT>,
                  "The common type of `LevelT` and `SampleT` must be "
                  "trivially copyable.");

    // An arithmetic type that's used for bin computation of integral types, guaranteed to not
    // overflow for (max_level - min_level) * scale.fraction.bins. Since we drop invalid samples
    // of less than min_level, (sample - min_level) is guaranteed to be non-negative. We use the
    // rule: 2^l * 2^r = 2^(l + r) to determine a sufficiently large type to hold the
    // multiplication result.
    // If CommonT used to be a 128-bit wide integral type already, we use CommonT's arithmetic
    using IntArithmeticT = ::cuda::std::_If< //
      sizeof(SampleT) + sizeof(CommonT) <= sizeof(uint32_t), //
      uint32_t, //
#if _CCCL_HAS_INT128()
      ::cuda::std::_If< //
        (::cuda::std::is_same_v<CommonT, __int128_t> || //
         ::cuda::std::is_same_v<CommonT, __uint128_t>), //
        CommonT, //
        uint64_t> //
#else // ^^^ _CCCL_HAS_INT128() ^^^ / vvv !_CCCL_HAS_INT128() vvv
      uint64_t
#endif // !_CCCL_HAS_INT128()
      >;

  private:
    // Alias template that excludes __[u]int128 from the integral types
    template <typename T>
    using is_integral_excl_int128 =
#if _CCCL_HAS_INT128()
      ::cuda::std::_If<::cuda::std::is_same_v<T, __int128_t>&& ::cuda::std::is_same_v<T, __uint128_t>,
                       ::cuda::std::false_type,
                       ::cuda::std::is_integral<T>>;
#else // ^^^ _CCCL_HAS_INT128() ^^^ / vvv !_CCCL_HAS_INT128() vvv
      ::cuda::std::is_integral<T>;
#endif // !_CCCL_HAS_INT128()

    union ScaleT
    {
      // Used when CommonT is not floating-point to avoid intermediate
      // rounding errors (see NVIDIA/cub#489).
      struct FractionT
      {
        CommonT bins;
        CommonT range;
      } fraction;

      // Used when CommonT is floating-point as an optimization.
      CommonT reciprocal;
    };

    CommonT m_max; // Max sample level (exclusive)
    CommonT m_min; // Min sample level (inclusive)
    ScaleT m_scale; // Bin scaling

    template <typename T>
    _CCCL_HOST_DEVICE _CCCL_FORCEINLINE ScaleT
    ComputeScale(int num_levels, T max_level, T min_level, ::cuda::std::true_type /* is_fp */)
    {
      ScaleT result;
      result.reciprocal = static_cast<T>(static_cast<T>(num_levels - 1) / static_cast<T>(max_level - min_level));
      return result;
    }

    template <typename T>
    _CCCL_HOST_DEVICE _CCCL_FORCEINLINE ScaleT
    ComputeScale(int num_levels, T max_level, T min_level, ::cuda::std::false_type /* is_fp */)
    {
      ScaleT result;
      result.fraction.bins  = static_cast<T>(num_levels - 1);
      result.fraction.range = static_cast<T>(max_level - min_level);
      return result;
    }

    template <typename T>
    _CCCL_HOST_DEVICE _CCCL_FORCEINLINE ScaleT ComputeScale(int num_levels, T max_level, T min_level)
    {
      return this->ComputeScale(num_levels, max_level, min_level, ::cuda::std::is_floating_point<T>{});
    }

#if _CCCL_HAS_NVFP16()
    _CCCL_HOST_DEVICE _CCCL_FORCEINLINE ScaleT ComputeScale(int num_levels, __half max_level, __half min_level)
    {
      ScaleT result;
      NV_IF_TARGET(NV_PROVIDES_SM_53,
                   (result.reciprocal = __hdiv(__float2half(num_levels - 1), __hsub(max_level, min_level));),
                   (result.reciprocal = __float2half(
                      static_cast<float>(num_levels - 1) / (__half2float(max_level) - __half2float(min_level)));))
      return result;
    }
#endif // _CCCL_HAS_NVFP16()

#if _CCCL_HAS_NVBF16()
    _CCCL_HOST_DEVICE _CCCL_FORCEINLINE ScaleT
    ComputeScale(int num_levels, __nv_bfloat16 max_level, __nv_bfloat16 min_level)
    {
      ScaleT result;
      NV_IF_TARGET(
        NV_PROVIDES_SM_80,
        (result.reciprocal = __hdiv(__float2bfloat16(num_levels - 1), __hsub(max_level, min_level));),
        (result.reciprocal = __float2bfloat16(
           static_cast<float>(num_levels - 1) / (__bfloat162float(max_level) - __bfloat162float(min_level)));))
      return result;
    }
#endif // _CCCL_HAS_NVBF16()

    // All types but __half:
    template <typename T>
    _CCCL_HOST_DEVICE _CCCL_FORCEINLINE int SampleIsValid(T sample, T max_level, T min_level)
    {
      return sample >= min_level && sample < max_level;
    }

#if _CCCL_HAS_NVFP16()
    _CCCL_HOST_DEVICE _CCCL_FORCEINLINE int SampleIsValid(__half sample, __half max_level, __half min_level)
    {
      NV_IF_TARGET(
        NV_PROVIDES_SM_53,
        (return __hge(sample, min_level) && __hlt(sample, max_level);),
        (return __half2float(sample) >= __half2float(min_level) && __half2float(sample) < __half2float(max_level);));
    }
#endif // _CCCL_HAS_NVFP16()

#if _CCCL_HAS_NVBF16()
    _CCCL_HOST_DEVICE _CCCL_FORCEINLINE int
    SampleIsValid(__nv_bfloat16 sample, __nv_bfloat16 max_level, __nv_bfloat16 min_level)
    {
      NV_IF_TARGET(NV_PROVIDES_SM_80,
                   (return __hge(sample, min_level) && __hlt(sample, max_level);),
                   (return __bfloat162float(sample) >= __bfloat162float(min_level)
                          && __bfloat162float(sample) < __bfloat162float(max_level);));
    }
#endif // _CCCL_HAS_NVBF16()

    //! @brief Bin computation for floating point (and extended floating point) types
    template <typename T>
    _CCCL_HOST_DEVICE _CCCL_FORCEINLINE int
    ComputeBin(T sample, T min_level, ScaleT scale, ::cuda::std::true_type /* is_fp */)
    {
      return static_cast<int>((sample - min_level) * scale.reciprocal);
    }

    //! @brief Bin computation for custom types and __[u]int128
    template <typename T>
    _CCCL_HOST_DEVICE _CCCL_FORCEINLINE int
    ComputeBin(T sample, T min_level, ScaleT scale, ::cuda::std::false_type /* is_fp */)
    {
      return static_cast<int>(((sample - min_level) * scale.fraction.bins) / scale.fraction.range);
    }

    //! @brief Bin computation for integral types of up to 64-bit types
    template <typename T, ::cuda::std::enable_if_t<is_integral_excl_int128<T>::value, int> = 0>
    _CCCL_HOST_DEVICE _CCCL_FORCEINLINE int ComputeBin(T sample, T min_level, ScaleT scale)
    {
      return static_cast<int>(
        (static_cast<IntArithmeticT>(sample - min_level) * static_cast<IntArithmeticT>(scale.fraction.bins))
        / static_cast<IntArithmeticT>(scale.fraction.range));
    }

    template <typename T, ::cuda::std::enable_if_t<!is_integral_excl_int128<T>::value, int> = 0>
    _CCCL_HOST_DEVICE _CCCL_FORCEINLINE int ComputeBin(T sample, T min_level, ScaleT scale)
    {
      return this->ComputeBin(sample, min_level, scale, ::cuda::std::is_floating_point<T>{});
    }

#if _CCCL_HAS_NVFP16()
    _CCCL_HOST_DEVICE _CCCL_FORCEINLINE int ComputeBin(__half sample, __half min_level, ScaleT scale)
    {
      NV_IF_TARGET(
        NV_PROVIDES_SM_53,
        (return static_cast<int>(__hmul(__hsub(sample, min_level), scale.reciprocal));),
        (return static_cast<int>((__half2float(sample) - __half2float(min_level)) * __half2float(scale.reciprocal));));
    }
#endif // _CCCL_HAS_NVFP16()

  public:
    //! @brief Initializes the ScaleTransform for the given parameters
    _CCCL_HOST_DEVICE _CCCL_FORCEINLINE void Init(int num_levels, LevelT max_level, LevelT min_level)
    {
      m_max = static_cast<CommonT>(max_level);
      m_min = static_cast<CommonT>(min_level);

      m_scale = this->ComputeScale(num_levels, m_max, m_min);
    }

    // Method for converting samples to bin-ids
    template <CacheLoadModifier LOAD_MODIFIER>
    _CCCL_HOST_DEVICE _CCCL_FORCEINLINE void BinSelect(SampleT sample, int& bin, bool valid)
    {
      const CommonT common_sample = static_cast<CommonT>(sample);

      if (valid && this->SampleIsValid(common_sample, m_max, m_min))
      {
        bin = this->ComputeBin(common_sample, m_min, m_scale);
      }
    }
  };

  // Pass-through bin transform operator
  struct PassThruTransform
  {
// GCC 14 rightfully warns that when a value-initialized array of this struct is copied using memcpy, uninitialized
// bytes may be accessed. To avoid this, we add a dummy member, so value initialization actually initializes the memory.
#if _CCCL_COMPILER(GCC, >=, 13)
    char dummy;
#endif

    // No-op Init for uniformity with ScaleTransform
    template <typename T>
    _CCCL_HOST_DEVICE _CCCL_FORCEINLINE void Init(int, T, T)
    {}

    // No-op Init for uniformity with SearchTransform
    template <typename T>
    _CCCL_HOST_DEVICE _CCCL_FORCEINLINE void Init(T, int)
    {}

    // Method for converting samples to bin-ids
    template <CacheLoadModifier LOAD_MODIFIER, typename _SampleT>
    _CCCL_HOST_DEVICE _CCCL_FORCEINLINE void BinSelect(_SampleT sample, int& bin, bool valid)
    {
      if (valid)
      {
        bin = static_cast<int>(sample);
      }
    }
  };
};

/******************************************************************************
 * Histogram kernel entry points
 *****************************************************************************/

//! Histogram initialization kernel entry point
//!
//! @tparam NumActiveChannels
//!   Number of channels actively being histogrammed
//!
//! @tparam CounterT
//!   Integer type for counting sample occurrences per histogram bin
//!
//! @tparam OffsetT
//!   Signed integer type for global offsets
//!
//! @param num_output_bins_wrapper
//!   Number of output histogram bins per channel
//!
//! @param d_output_histograms_wrapper
//!   Histogram counter data having logical dimensions `CounterT[NUM_ACTIVE_CHANNELS][num_bins.array[CHANNEL]]`
//!
//! @param tile_queue
//!   Drain queue descriptor for dynamically mapping tile data onto thread blocks
template <typename ChainedPolicyT, int NumActiveChannels, typename CounterT, typename OffsetT>
CUB_DETAIL_KERNEL_ATTRIBUTES void DeviceHistogramInitKernel(
  ::cuda::std::array<int, NumActiveChannels> num_output_bins_wrapper,
  ::cuda::std::array<CounterT*, NumActiveChannels> d_output_histograms_wrapper,
  GridQueue<int> tile_queue)
{
  _CCCL_PDL_GRID_DEPENDENCY_SYNC(); // TODO(bgruber): if we had the guarantee that there would be no pending
                                    // writes/reads to the temp storage, we could omit the sync here

  // we trigger the sweep kernel only if we have a small number of remaining writes in this kernel
  NV_IF_TARGET(NV_PROVIDES_SM_90,
               (if (::cuda::std::reduce(num_output_bins_wrapper.begin(), num_output_bins_wrapper.end())
                    <= ChainedPolicyT::ActivePolicy::pdl_trigger_next_launch_in_init_kernel_max_bin_count) {
                 _CCCL_PDL_TRIGGER_NEXT_LAUNCH();
               }));

  if ((threadIdx.x == 0) && (blockIdx.x == 0))
  {
    tile_queue.ResetDrain();
  }

  const int output_bin = (blockIdx.x * blockDim.x) + threadIdx.x;

  _CCCL_PRAGMA_UNROLL_FULL()
  for (int ch = 0; ch < NumActiveChannels; ++ch)
  {
    if (output_bin < num_output_bins_wrapper[ch])
    {
      d_output_histograms_wrapper[ch][output_bin] = 0;
    }
  }
}

//! Histogram privatized sweep kernel entry point (multi-block).
//! Computes privatized histograms, one per thread block.
//! This kernel receives pre-initialized decode operators from the host.
//!
//! @tparam ChainedPolicyT
//!   Max policy from a policy hub containing the AgentHistogramPolicy policy
//!
//! @tparam PrivatizedSmemBins
//!   Maximum number of histogram bins per channel (e.g., up to 256)
//!
//! @tparam NumChannels
//!   Number of channels interleaved in the input data (may be greater than the number of channels
//!   being actively histogrammed)
//!
//! @tparam NumActiveChannels
//!   Number of channels actively being histogrammed
//!
//! @tparam SampleIteratorT
//!   The input iterator type. @iterator.
//!
//! @tparam CounterT
//!   Integer type for counting sample occurrences per histogram bin
//!
//! @tparam PrivatizedDecodeOpT
//!   The transform operator type for determining privatized counter indices from samples,
//!   one for each channel
//!
//! @tparam OutputDecodeOpT
//!   The transform operator type for determining output bin-ids from privatized counter indices,
//!   one for each channel
//!
//! @tparam OffsetT
//!   Integer type for global offsets
//!
//! @param d_samples
//!   Input data to reduce
//!
//! @param num_output_bins_wrapper
//!   The number of bins per final output histogram
//!
//! @param num_privatized_bins_wrapper
//!   The number of bins per privatized histogram
//!
//! @param d_output_histograms_wrapper
//!   Reference to final output histograms
//!
//! @param d_privatized_histograms_wrapper
//!   Reference to privatized histograms
//!
//! @param output_decode_op_wrapper
//!   The transform operator for determining output bin-ids from privatized counter indices,
//!   one for each channel (pre-initialized on host)
//!
//! @param privatized_decode_op_wrapper
//!   The transform operator for determining privatized counter indices from samples,
//!   one for each channel (pre-initialized on host)
//!
//! @param num_row_pixels
//!   The number of multi-channel pixels per row in the region of interest
//!
//! @param num_rows
//!   The number of rows in the region of interest
//!
//! @param row_stride_samples
//!   The number of samples between starts of consecutive rows in the region of interest
//!
//! @param tiles_per_row
//!   Number of image tiles per row
//!
//! @param tile_queue
//!   Drain queue descriptor for dynamically mapping tile data onto thread blocks
template <typename ChainedPolicyT,
          int PrivatizedSmemBins,
          int NumChannels,
          int NumActiveChannels,
          typename SampleIteratorT,
          typename CounterT,
          typename PrivatizedDecodeOpT,
          typename OutputDecodeOpT,
          typename OffsetT>
__launch_bounds__(int(ChainedPolicyT::ActivePolicy::AgentHistogramPolicyT::BLOCK_THREADS))
  CUB_DETAIL_KERNEL_ATTRIBUTES void DeviceHistogramSweepKernel(
    SampleIteratorT d_samples,
    ::cuda::std::array<int, NumActiveChannels> num_output_bins_wrapper,
    ::cuda::std::array<int, NumActiveChannels> num_privatized_bins_wrapper,
    ::cuda::std::array<CounterT*, NumActiveChannels> d_output_histograms_wrapper,
    ::cuda::std::array<CounterT*, NumActiveChannels> d_privatized_histograms_wrapper,
    ::cuda::std::array<OutputDecodeOpT, NumActiveChannels> output_decode_op_wrapper,
    ::cuda::std::array<PrivatizedDecodeOpT, NumActiveChannels> privatized_decode_op_wrapper,
    OffsetT num_row_pixels,
    OffsetT num_rows,
    OffsetT row_stride_samples,
    int tiles_per_row,
    GridQueue<int> tile_queue)
{
  // Thread block type for compositing input tiles
  using AgentHistogramPolicyT = typename ChainedPolicyT::ActivePolicy::AgentHistogramPolicyT;
  using AgentHistogramT =
    AgentHistogram<AgentHistogramPolicyT,
                   PrivatizedSmemBins,
                   NumChannels,
                   NumActiveChannels,
                   SampleIteratorT,
                   CounterT,
                   PrivatizedDecodeOpT,
                   OutputDecodeOpT,
                   OffsetT>;

  // Shared memory for AgentHistogram
  __shared__ typename AgentHistogramT::TempStorage temp_storage;

  AgentHistogramT agent(
    temp_storage,
    d_samples,
    num_output_bins_wrapper.data(),
    num_privatized_bins_wrapper.data(),
    d_output_histograms_wrapper.data(),
    d_privatized_histograms_wrapper.data(),
    output_decode_op_wrapper.data(),
    privatized_decode_op_wrapper.data());

  // Initialize counters
  agent.InitBinCounters();

  // Consume input tiles
  agent.ConsumeTiles(num_row_pixels, num_rows, row_stride_samples, tiles_per_row, tile_queue);

  // Store output to global (if necessary)
  agent.StoreOutput();
}

//! Histogram privatized sweep kernel entry point (multi-block) with device-side initialization.
//! Computes privatized histograms, one per thread block.
//! This kernel initializes decode operators from level arrays inside the kernel.
//!
//! @tparam ChainedPolicyT
//!   Max policy from a policy hub containing the AgentHistogramPolicy policy
//!
//! @tparam PrivatizedSmemBins
//!   Maximum number of histogram bins per channel (e.g., up to 256)
//!
//! @tparam NumChannels
//!   Number of channels interleaved in the input data (may be greater than the number of channels
//!   being actively histogrammed)
//!
//! @tparam NumActiveChannels
//!   Number of channels actively being histogrammed
//!
//! @tparam SampleIteratorT
//!   The input iterator type. @iterator.
//!
//! @tparam CounterT
//!   Integer type for counting sample occurrences per histogram bin
//!
//! @tparam FirstLevelArrayT
//!   For DispatchEven: array of upper level bounds per channel.
//!   For DispatchRange: array of number of output levels per channel.
//!
//! @tparam SecondLevelArrayT
//!   For DispatchEven: array of lower level bounds per channel.
//!   For DispatchRange: array of level pointers per channel.
//!
//! @tparam PrivatizedDecodeOpT
//!   The transform operator type for determining privatized counter indices from samples,
//!   one for each channel
//!
//! @tparam OutputDecodeOpT
//!   The transform operator type for determining output bin-ids from privatized counter indices,
//!   one for each channel
//!
//! @tparam OffsetT
//!   Integer type for global offsets
//!
//! @tparam IsEven
//!   Whether this is a HistogramEven dispatch (true) or HistogramRange dispatch (false).
//!   Affects how decode operators are initialized from the level arrays.
//!
//! @param d_samples
//!   Input data to reduce
//!
//! @param num_output_bins_wrapper
//!   The number of bins per final output histogram
//!
//! @param num_privatized_bins_wrapper
//!   The number of bins per privatized histogram
//!
//! @param d_output_histograms_wrapper
//!   Reference to final output histograms
//!
//! @param d_privatized_histograms_wrapper
//!   Reference to privatized histograms
//!
//! @param first_level_array
//!   For DispatchEven: upper level bounds per channel.
//!   For DispatchRange: number of output levels per channel.
//!
//! @param second_level_array
//!   For DispatchEven: lower level bounds per channel.
//!   For DispatchRange: level pointers per channel.
//!
//! @param num_row_pixels
//!   The number of multi-channel pixels per row in the region of interest
//!
//! @param num_rows
//!   The number of rows in the region of interest
//!
//! @param row_stride_samples
//!   The number of samples between starts of consecutive rows in the region of interest
//!
//! @param tiles_per_row
//!   Number of image tiles per row
//!
//! @param tile_queue
//!   Drain queue descriptor for dynamically mapping tile data onto thread blocks
template <typename ChainedPolicyT,
          int PrivatizedSmemBins,
          int NumChannels,
          int NumActiveChannels,
          typename SampleIteratorT,
          typename CounterT,
          typename FirstLevelArrayT, // Upper level array for DispatchEven; Number of output levels array for
                                     // DispatchRange
          typename SecondLevelArrayT, // Lower level array for DispatchEven; Levels array for DispatchRange
          typename PrivatizedDecodeOpT,
          typename OutputDecodeOpT,
          typename OffsetT,
          bool IsEven>
__launch_bounds__(int(ChainedPolicyT::ActivePolicy::AgentHistogramPolicyT::BLOCK_THREADS))
<<<<<<< HEAD
  CUB_DETAIL_KERNEL_ATTRIBUTES void DeviceHistogramSweepKernelDeviceInit(
    SampleIteratorT d_samples,
=======
  CUB_DETAIL_KERNEL_ATTRIBUTES void DeviceHistogramSweepDeviceInitKernel(
    _CCCL_GRID_CONSTANT const SampleIteratorT d_samples,
>>>>>>> 25b95d42
    ::cuda::std::array<int, NumActiveChannels> num_output_bins_wrapper,
    ::cuda::std::array<int, NumActiveChannels> num_privatized_bins_wrapper,
    ::cuda::std::array<CounterT*, NumActiveChannels> d_output_histograms_wrapper,
    ::cuda::std::array<CounterT*, NumActiveChannels> d_privatized_histograms_wrapper,
<<<<<<< HEAD
    FirstLevelArrayT first_level_array,
    SecondLevelArrayT second_level_array,
    OffsetT num_row_pixels,
    OffsetT num_rows,
    OffsetT row_stride_samples,
    int tiles_per_row,
    GridQueue<int> tile_queue)
=======
    _CCCL_GRID_CONSTANT const FirstLevelArrayT first_level_array,
    _CCCL_GRID_CONSTANT const SecondLevelArrayT second_level_array,
    _CCCL_GRID_CONSTANT const OffsetT num_row_pixels,
    _CCCL_GRID_CONSTANT const OffsetT num_rows,
    _CCCL_GRID_CONSTANT const OffsetT row_stride_samples,
    _CCCL_GRID_CONSTANT const int tiles_per_row,
    _CCCL_GRID_CONSTANT const GridQueue<int> tile_queue)
>>>>>>> 25b95d42
{
  OutputDecodeOpT output_decode_op[NumActiveChannels];
  PrivatizedDecodeOpT privatized_decode_op[NumActiveChannels];
  if constexpr (IsEven)
  {
<<<<<<< HEAD
=======
    _CCCL_PRAGMA_UNROLL_FULL()
>>>>>>> 25b95d42
    for (int channel = 0; channel < NumActiveChannels; ++channel)
    {
      const int num_levels   = num_output_bins_wrapper[channel] + 1;
      const auto upper_level = first_level_array[channel];
      const auto lower_level = second_level_array[channel];
      privatized_decode_op[channel].Init(num_levels, upper_level, lower_level);
      output_decode_op[channel].Init(num_levels, upper_level, lower_level);
    }
  }
  else
  {
<<<<<<< HEAD
=======
    _CCCL_PRAGMA_UNROLL_FULL()
>>>>>>> 25b95d42
    for (int channel = 0; channel < NumActiveChannels; ++channel)
    {
      const auto num_output_levels = first_level_array[channel];
      const auto levels            = second_level_array[channel];
      privatized_decode_op[channel].Init(levels, num_output_levels);
      output_decode_op[channel].Init(levels, num_output_levels);
    }
  }

  // Thread block type for compositing input tiles
  using AgentHistogramPolicyT = typename ChainedPolicyT::ActivePolicy::AgentHistogramPolicyT;
  using AgentHistogramT =
    AgentHistogram<AgentHistogramPolicyT,
                   PrivatizedSmemBins,
                   NumChannels,
                   NumActiveChannels,
                   SampleIteratorT,
                   CounterT,
                   PrivatizedDecodeOpT,
                   OutputDecodeOpT,
                   OffsetT>;

  // Shared memory for AgentHistogram
  __shared__ typename AgentHistogramT::TempStorage temp_storage;

  AgentHistogramT agent(
    temp_storage,
    d_samples,
    num_output_bins_wrapper.data(),
    num_privatized_bins_wrapper.data(),
    d_output_histograms_wrapper.data(),
    d_privatized_histograms_wrapper.data(),
    output_decode_op,
    privatized_decode_op);

  // Initialize counters
  agent.InitBinCounters();

  // Consume input tiles
  agent.ConsumeTiles(num_row_pixels, num_rows, row_stride_samples, tiles_per_row, tile_queue);

  // Store output to global (if necessary)
  agent.StoreOutput();
}
} // namespace detail::histogram
CUB_NAMESPACE_END<|MERGE_RESOLUTION|>--- conflicted
+++ resolved
@@ -590,26 +590,12 @@
           typename OffsetT,
           bool IsEven>
 __launch_bounds__(int(ChainedPolicyT::ActivePolicy::AgentHistogramPolicyT::BLOCK_THREADS))
-<<<<<<< HEAD
-  CUB_DETAIL_KERNEL_ATTRIBUTES void DeviceHistogramSweepKernelDeviceInit(
-    SampleIteratorT d_samples,
-=======
   CUB_DETAIL_KERNEL_ATTRIBUTES void DeviceHistogramSweepDeviceInitKernel(
     _CCCL_GRID_CONSTANT const SampleIteratorT d_samples,
->>>>>>> 25b95d42
     ::cuda::std::array<int, NumActiveChannels> num_output_bins_wrapper,
     ::cuda::std::array<int, NumActiveChannels> num_privatized_bins_wrapper,
     ::cuda::std::array<CounterT*, NumActiveChannels> d_output_histograms_wrapper,
     ::cuda::std::array<CounterT*, NumActiveChannels> d_privatized_histograms_wrapper,
-<<<<<<< HEAD
-    FirstLevelArrayT first_level_array,
-    SecondLevelArrayT second_level_array,
-    OffsetT num_row_pixels,
-    OffsetT num_rows,
-    OffsetT row_stride_samples,
-    int tiles_per_row,
-    GridQueue<int> tile_queue)
-=======
     _CCCL_GRID_CONSTANT const FirstLevelArrayT first_level_array,
     _CCCL_GRID_CONSTANT const SecondLevelArrayT second_level_array,
     _CCCL_GRID_CONSTANT const OffsetT num_row_pixels,
@@ -617,16 +603,12 @@
     _CCCL_GRID_CONSTANT const OffsetT row_stride_samples,
     _CCCL_GRID_CONSTANT const int tiles_per_row,
     _CCCL_GRID_CONSTANT const GridQueue<int> tile_queue)
->>>>>>> 25b95d42
 {
   OutputDecodeOpT output_decode_op[NumActiveChannels];
   PrivatizedDecodeOpT privatized_decode_op[NumActiveChannels];
   if constexpr (IsEven)
   {
-<<<<<<< HEAD
-=======
     _CCCL_PRAGMA_UNROLL_FULL()
->>>>>>> 25b95d42
     for (int channel = 0; channel < NumActiveChannels; ++channel)
     {
       const int num_levels   = num_output_bins_wrapper[channel] + 1;
@@ -638,10 +620,7 @@
   }
   else
   {
-<<<<<<< HEAD
-=======
     _CCCL_PRAGMA_UNROLL_FULL()
->>>>>>> 25b95d42
     for (int channel = 0; channel < NumActiveChannels; ++channel)
     {
       const auto num_output_levels = first_level_array[channel];

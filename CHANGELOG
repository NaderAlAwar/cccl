#######################################
<<<<<<< HEAD
=======
#           Thrust v1.7.2             #
#######################################

Summary
    Small bug fixes

Bug Fixes
    Avoid use of std::min in generic find implementation

#######################################
#           Thrust v1.7.1             #
#######################################

Summary
    Small bug fixes

Bug Fixes
    Eliminate identifiers in set_operations.cu example with leading underscore
    Eliminate unused variable warning in CUDA reduce_by_key implemention
    Avoid deriving function objects from std::unary_function and std::binary_function

#######################################
>>>>>>> 69b4b1ff
#           Thrust v1.7.0             #
#######################################

Summary
    Thrust 1.7.0 introduces a new interface for controlling algorithm execution as
    well as several new algorithms and performance improvements. With this new
    interface, users may directly control how algorithms execute as well as details
    such as the allocation of temporary storage. Key/value versions of thrust::merge
    and the set operation algorithms have been added, as well stencil versions of
    partitioning algorithms. thrust::tabulate has been introduced to tabulate the
    values of functions taking integers. For 32b types, new CUDA merge and set
    operations provide 2-15x faster performance while a new CUDA comparison sort
    provides 1.3-4x faster performance. Finally, a new TBB reduce_by_key implementation
    provides 80% faster performance.

Breaking API Changes
    Dispatch
      Custom user backend systems' tag types must now inherit from the corresponding system's execution_policy template (e.g. thrust::cuda::execution_policy) instead
      of the tag struct (e.g. thrust::cuda::tag). Otherwise, algorithm specializations will silently go unfound during dispatch.
      See examples/minimal_custom_backend.cu and examples/cuda/fallback_allocator.cu for usage examples.

      thrust::advance and thrust::distance are no longer dispatched based on iterator system type and thus may no longer be customized.

    Iterators
      iterator_facade and iterator_adaptor's Pointer template parameters have been eliminated.
      iterator_adaptor has been moved into the thrust namespace (previously thrust::experimental::iterator_adaptor).
      iterator_facade has been moved into the thrust namespace (previously thrust::experimental::iterator_facade).
      iterator_core_access has been moved into the thrust namespace (previously thrust::experimental::iterator_core_access).
      All iterators' nested pointer typedef (the type of the result of operator->) is now void instead of a pointer type to indicate that such expressions are currently impossible.
      Floating point counting_iterators' nested difference_type typedef is now a signed integral type instead of a floating point type.

    Other
      normal_distribution has been moved into the thrust::random namespace (previously thrust::random::experimental::normal_distribution).
      Placeholder expressions may no longer include the comma operator.

New Features
    Execution Policies
      Users may directly control the dispatch of algorithm invocations with optional execution policy arguments.
      For example, instead of wrapping raw pointers allocated by cudaMalloc with thrust::device_ptr, the thrust::device execution_policy may be passed as an argument to an algorithm invocation to enable CUDA execution.
      The following execution policies are supported in this version:

        thrust::host
        thrust::device
        thrust::cpp::par
        thrust::cuda::par
        thrust::omp::par
        thrust::tbb::par

    Algorithms
	free
	get_temporary_buffer
	malloc
        merge_by_key
        partition with stencil
        partition_copy with stencil
	return_temporary_buffer
        set_difference_by_key
        set_intersection_by_key
        set_symmetric_difference_by_key
        set_union_by_key
        stable_partition with stencil
        stable_partition_copy with stencil
	tabulate

New Examples
    uninitialized_vector demonstrates how to use a custom allocator to avoid the automatic initialization of elements in thrust::device_vector.

Other Enhancements
    Authors of custom backend systems may manipulate arbitrary state during algorithm dispatch by incorporating it into their execution_policy parameter.
    Users may control the allocation of temporary storage during algorithm execution by passing standard allocators as parameters via execution policies such as thrust::device.
    THRUST_DEVICE_SYSTEM_CPP has been added as a compile-time target for the device backend. 
    CUDA merge performance is 2-15x faster.
    CUDA comparison sort performance is 1.3-4x faster.
    CUDA set operation performance is 1.5-15x faster.
    TBB reduce_by_key performance is 80% faster.
    Several algorithms have been parallelized with TBB.
    Support for user allocators in vectors has been improved.
    The sparse_vector example is now implemented with merge_by_key instead of sort_by_key.
    Warnings have been eliminated in various contexts.
    Warnings about __host__ or __device__-only functions called from __host__ __device__ functions have been eliminated in various contexts.
    Documentation about algorithm requirements have been improved.
    Simplified the minimal_custom_backend example.
    Simplified the cuda/custom_temporary_allocation example.
    Simplified the cuda/fallback_allocator example.

Bug Fixes
    #248 fix broken counting_iterator<float> behavior with OpenMP
    #231, #209 fix set operation failures with CUDA
    #187 fix incorrect occupancy calculation with CUDA
    #153 fix broken multigpu behavior with CUDA
    #142 eliminate warning produced by thrust::random::taus88 and MSVC 2010
    #208 correctly initialize elements in temporary storage when necessary
    #16 fix compilation error when sorting bool with CUDA
    #10 fix ambiguous overloads of reinterpret_tag

Known Issues
    g++ versions 4.3 and lower may fail to dispatch thrust::get_temporary_buffer correctly causing infinite recursion in examples such as cuda/custom_temporary_allocation.

Acknowledgments
    Thanks to Sean Baxter, Bryan Catanzaro, and Manjunath Kudlur for contributing a faster merge implementation for CUDA.
    Thanks to Sean Baxter for contributing a faster set operation implementation for CUDA.
    Thanks to Cliff Woolley for contributing a correct occupancy calculation algorithm.

#######################################
#           Thrust v1.6.0             #
#######################################

Summary
    Thrust v1.6.0 provides an interface for customization and extension and a new
    backend system based on the Threading Building Blocks library. With this
    new interface, programmers may customize the behavior of specific algorithms
    as well as control the allocation of temporary storage or invent entirely new
    backends. These enhancements also allow multiple different backend systems
    such as CUDA and OpenMP to coexist within a single program. Support for TBB
    allows Thrust programs to integrate more naturally into applications which
    may already employ the TBB task scheduler.

Breaking API Changes
    The header <thrust/experimental/cuda/pinned_allocator.h> has been moved to <thrust/system/cuda/experimental/pinned_allocator.h>
    thrust::experimental::cuda::pinned_allocator has been moved to thrust::cuda::experimental::pinned_allocator
    The macro THRUST_DEVICE_BACKEND has been renamed THRUST_DEVICE_SYSTEM
    The macro THRUST_DEVICE_BACKEND_CUDA has been renamed THRUST_DEVICE_SYSTEM_CUDA
    The macro THRUST_DEVICE_BACKEND_OMP has been renamed THRUST_DEVICE_SYSTEM_OMP
    thrust::host_space_tag has been renamed thrust::host_system_tag
    thrust::device_space_tag has been renamed thrust::device_system_tag
    thrust::any_space_tag has been renamed thrust::any_system_tag
    thrust::iterator_space has been renamed thrust::iterator_system
    

New Features
    Backend Systems
        Threading Building Blocks (TBB) is now supported
    Functions
        for_each_n
        raw_reference_cast
    Types
        pointer
        reference

New Examples
    cuda/custom_temporary_allocation
    cuda/fallback_allocator
    device_ptr
    expand
    minimal_custom_backend
    raw_reference_cast
    set_operations

Other Enhancements
    thrust::for_each now returns the end of the input range similar to most other algorithms
    thrust::pair and thrust::tuple have swap functionality
    all CUDA algorithms now support large data types
    iterators may be dereferenced in user __device__ or __global__ functions
    the safe use of different backend systems is now possible within a single binary

Bug Fixes
    #469 min_element and max_element algorithms no longer require a const comparison operator

Known Issues
    cudafe++.exe may crash when parsing TBB headers on Windows. 

#######################################
#           Thrust v1.5.3             #
#######################################

Summary
    Small bug fixes

Bug Fixes
    Avoid warnings about potential race due to __shared__ non-POD variable

#######################################
#           Thrust v1.5.2             #
#######################################

Summary
    Small bug fixes

Bug Fixes
    Fixed warning about C-style initialization of structures

#######################################
#           Thrust v1.5.1             #
#######################################

Summary
    Small bug fixes

Bug Fixes
    Sorting data referenced by permutation_iterators on CUDA produces invalid results

#######################################
#           Thrust v1.5.0             #
#######################################

Summary
    Thrust v1.5.0 provides introduces new programmer productivity and performance
    enhancements. New functionality for creating anonymous "lambda" functions has
    been added. A faster host sort provides 2-10x faster performance for sorting
    arithmetic types on (single-threaded) CPUs. A new OpenMP sort provides
    2.5x-3.0x speedup over the host sort using a quad-core CPU. When sorting
    arithmetic types with the OpenMP backend the combined performance improvement
    is 5.9x for 32-bit integers and ranges from 3.0x (64-bit types) to 14.2x
    (8-bit types). A new CUDA reduce_by_key implementation provides 2-3x faster
    performance.

Breaking API Changes
    device_ptr<void> no longer unsafely converts to device_ptr<T> without an
    explicit cast. Use the expression
    device_pointer_cast(static_cast<int*>(void_ptr.get()))
    to convert, for example, device_ptr<void> to device_ptr<int>.

New Features
    Functions
        stencil-less transform_if

    Types
        lambda placeholders

New Examples
    lambda

Other Enhancements
    host sort is 2-10x faster for arithmetic types
    OMP sort provides speedup over host sort
    reduce_by_key is 2-3x faster
    reduce_by_key no longer requires O(N) temporary storage
    CUDA scan algorithms are 10-40% faster
    host_vector and device_vector are now documented
    out-of-memory exceptions now provide detailed information from CUDART
    improved histogram example
    device_reference now has a specialized swap
    reduce_by_key and scan algorithms are compatible with discard_iterator

Removed Functionality

Bug Fixes
     #44 allow host_vector to compile when value_type uses __align__
    #198 allow adjacent_difference to permit safe in-situ operation
    #303 make thrust thread-safe
    #313 avoid race conditions in device_vector::insert
    #314 avoid unintended adl invocation when dispatching copy
    #365 fix merge and set operation failures

Known Issues
    None

Acknowledgments
    Thanks to Manjunath Kudlur for contributing his Carbon library, from which the lambda functionality is derived.
    Thanks to Jean-Francois Bastien for suggesting a fix for issue 303.

#######################################
#           Thrust v1.4.0             #
#######################################

Summary
    Thrust v1.4.0 provides support for CUDA 4.0 in addition to many feature
    and performance improvements.  New set theoretic algorithms operating on
    sorted sequences have been added.  Additionally, a new fancy iterator
    allows discarding redundant or otherwise unnecessary output from
    algorithms, conserving memory storage and bandwidth.

Breaking API Changes
    Eliminations
        thrust/is_sorted.h
        thrust/utility.h
        thrust/set_intersection.h
        thrust/experimental/cuda/ogl_interop_allocator.h and the functionality therein
        thrust::deprecated::copy_when
        thrust::deprecated::absolute_value

New Features
    Functions
        copy_n
        merge
        set_difference
        set_symmetric_difference
        set_union

    Types
        discard_iterator

    Device support
        Compute Capability 2.1 GPUs

New Examples
    run_length_decoding

Other Enhancements
    Compilation warnings are substantially reduced in various contexts.
    The compilation time of thrust::sort, thrust::stable_sort, thrust::sort_by_key,
    and thrust::stable_sort_by_key are substantially reduced.
    A fast sort implementation is used when sorting primitive types with thrust::greater.
    The performance of thrust::set_intersection is improved.
    The performance of thrust::fill is improved on SM 1.x devices.
    A code example is now provided in each algorithm's documentation.
    thrust::reverse now operates in-place

Removed Functionality
    thrust::deprecated::copy_when
    thrust::deprecated::absolute_value
    thrust::experimental::cuda::ogl_interop_allocator
    thrust::gather and thrust::scatter from host to device and vice versa are no longer supported.
    Operations which modify the elements of a thrust::device_vector are no longer
    available from source code compiled without nvcc when the device backend is CUDA.
    Instead, use the idiom from the cpp_interop example.

Bug Fixes
    #212 set_intersection works correctly for large input sizes.
    #275 counting_iterator and constant_iterator work correctly with OpenMP as the
    backend when compiling with optimization
    #256 min and max correctly return their first argument as a tie-breaker
    #248 NDEBUG is interpreted correctly

Known Issues
    nvcc may generate code containing warnings when compiling some Thrust algorithms.
    When compiling with -arch=sm_1x, some Thrust algorithms may cause nvcc to issue
    benign pointer advisories.
    When compiling with -arch=sm_1x and -G, some Thrust algorithms may fail to execute correctly.
    thrust::inclusive_scan, thrust::exclusive_scan, thrust::inclusive_scan_by_key,
    and thrust::exclusive_scan_by_key are currently incompatible with thrust::discard_iterator.

Acknowledgments
    Thanks to David Tarjan for improving the performance of set_intersection.
    Thanks to Duane Merrill for continued help with sort.
    Thanks to Nathan Whitehead for help with CUDA Toolkit integration.

#######################################
#           Thrust v1.3.0             #
#######################################

Summary
    Thrust v1.3.0 provides support for CUDA 3.2 in addition to many feature
    and performance enhancements.
    
    Performance of the sort and sort_by_key algorithms is improved by as much 
    as 3x in certain situations.  The performance of stream compaction algorithms,
    such as copy_if, is improved by as much as 2x.  Reduction performance is 
    also improved, particularly for small input sizes.
    
    CUDA errors are now converted to runtime exceptions using the system_error
    interface.  Combined with a debug mode, also new in v1.3, runtime errors
    can be located with greater precision.

    Lastly, a few header files have been consolidated or renamed for clarity.
    See the deprecations section below for additional details.


Breaking API Changes
    Promotions
        thrust::experimental::inclusive_segmented_scan has been renamed thrust::inclusive_scan_by_key and exposes a different interface
        thrust::experimental::exclusive_segmented_scan has been renamed thrust::exclusive_scan_by_key and exposes a different interface
        thrust::experimental::partition_copy has been renamed thrust::partition_copy and exposes a different interface
        thrust::next::gather has been renamed thrust::gather
        thrust::next::gather_if has been renamed thrust::gather_if
        thrust::unique_copy_by_key has been renamed thrust::unique_by_key_copy
    Deprecations
        thrust::copy_when has been renamed thrust::deprecated::copy_when
        thrust::absolute_value has been renamed thrust::deprecated::absolute_value
        The header thrust/set_intersection.h is now deprecated; use thrust/set_operations.h instead
        The header thrust/utility.h is now deprecated; use thrust/swap.h instead
        The header thrust/swap_ranges.h is now deprecated; use thrust/swap.h instead
    Eliminations
        thrust::deprecated::gather
        thrust::deprecated::gather_if
        thrust/experimental/arch.h and the functions therein
        thrust/sorting/merge_sort.h
        thrust/sorting/radix_sort.h

New Features
    Functions
        exclusive_scan_by_key
        find
        find_if
        find_if_not
        inclusive_scan_by_key
        is_partitioned
        is_sorted_until
        mismatch
        partition_point
        reverse
        reverse_copy
        stable_partition_copy

    Types
        system_error and related types
        experimental::cuda::ogl_interop_allocator
        bit_and, bit_or, and bit_xor

    Device support
        gf104-based GPUs

New Examples
    opengl_interop.cu
    repeated_range.cu
    simple_moving_average.cu
    sparse_vector.cu
    strided_range.cu

Other Enhancements
    Performance of thrust::sort and thrust::sort_by_key is substantially improved for primitive key types
    Performance of thrust::copy_if is substantially improved
    Performance of thrust::reduce and related reductions is improved
    THRUST_DEBUG mode added
    Callers of Thrust functions may detect error conditions by catching thrust::system_error, which derives from std::runtime_error
    The number of compiler warnings generated by Thrust has been substantially reduced
    Comparison sort now works correctly for input sizes > 32M
    min & max usage no longer collides with <windows.h> definitions
    Compiling against the OpenMP backend no longer requires nvcc
    Performance of device_vector initialized in .cpp files is substantially improved in common cases
    Performance of thrust::sort_by_key on the host is substantially improved

Removed Functionality
    nvcc 2.3 is no longer supported

Bug Fixes
    Debug device code now compiles correctly
    thrust::uninitialized_copy and thrust::unintialized_fill now dispatch constructors on the device rather than the host

Known Issues
    #212 set_intersection is known to fail for large input sizes
    partition_point is known to fail for 64b types with nvcc 3.2

Acknowledgments
    Thanks to Duane Merrill for contributing a fast CUDA radix sort implementation
    Thanks to Erich Elsen for contributing an implementation of find_if
    Thanks to Andrew Corrigan for contributing changes which allow the OpenMP backend to compile in the absence of nvcc
    Thanks to Andrew Corrigan, Cliff Wooley, David Coeurjolly, Janick Martinez Esturo, John Bowers, Maxim Naumov, Michael Garland, and Ryuta Suzuki for bug reports
    Thanks to Cliff Woolley for help with testing

#######################################
#           Thrust v1.2.1             #
#######################################

Summary
    Small fixes for compatibility with CUDA 3.1

Known Issues
    inclusive_scan & exclusive_scan may fail with very large types
    the Microsoft compiler may fail to compile code using both sort and binary search algorithms
    uninitialized_fill & uninitialized_copy dispatch constructors on the host rather than the device
    # 109 some algorithms may exhibit poor performance with the OpenMP backend with large numbers (>= 6) of CPU threads
    default_random_engine::discard is not accelerated with nvcc 2.3
    nvcc 3.1 may fail to compile code using types derived from thrust::subtract_with_carry_engine, such as thrust::ranlux24 & thrust::ranlux48.

#######################################
#           Thrust v1.2.0             #
#######################################

Summary
    Thrust v1.2 introduces support for compilation to multicore CPUs
    and the Ocelot virtual machine, and several new facilities for
    pseudo-random number generation.  New algorithms such as set
    intersection and segmented reduction have also been added.  Lastly,
    improvements to the robustness of the CUDA backend ensure
    correctness across a broad set of (uncommon) use cases.

Breaking API Changes
    thrust::gather's interface was incorrect and has been removed.
    The old interface is deprecated but will be preserved for Thrust
    version 1.2 at thrust::deprecated::gather &
    thrust::deprecated::gather_if. The new interface is provided at
    thrust::next::gather & thrust::next::gather_if.  The new interface
    will be promoted to thrust:: in Thrust version 1.3. For more details,
    please refer to this thread:
    http://groups.google.com/group/thrust-users/browse_thread/thread/f5f0583cb97b51fd

    The thrust::sorting namespace has been deprecated in favor of the
    top-level sorting functions, such as thrust::sort() and
    thrust::sort_by_key().

New Features
    Functions
        reduce_by_key
        set_intersection
        tie
        unique_copy
        unique_by_key
        unique_copy_by_key

    Types
        Random Number Generation
            discard_block_engine
            default_random_engine
            linear_congruential_engine
            linear_feedback_shift_engine
            minstd_rand
            minstd_rand0
            normal_distribution (experimental)
            ranlux24
            ranlux48
            ranlux24_base
            ranlux48_base
            subtract_with_carry_engine
            taus88
            uniform_int_distribution
            uniform_real_distribution
            xor_combine_engine
        Functionals
            project1st
            project2nd

    Fancy Iterators
        permutation_iterator
        reverse_iterator

    Device support
        Add support for multicore CPUs via OpenMP
        Add support for Fermi-class GPUs
        Add support for Ocelot virtual machine

New Examples
    cpp_integration
    histogram
    mode
    monte_carlo
    monte_carlo_disjoint_sequences
    padded_grid_reduction
    permutation_iterator
    row_sum
    run_length_encoding
    segmented_scan
    stream_compaction
    summary_statistics
    transform_iterator
    word_count

Other Enhancements
    vector functions operator!=, rbegin, crbegin, rend, crend, data, & shrink_to_fit
    integer sorting performance is improved when max is large but (max - min) is small and when min is negative
    performance of inclusive_scan() and exclusive_scan() is improved by 20-25% for primitive types
    support for nvcc 3.0

Removed Functionality
    removed support for equal between host & device sequences
    removed support for gather() and scatter() between host & device sequences

Bug Fixes
    # 8 cause a compiler error if the required compiler is not found rather than a mysterious error at link time
    # 42 device_ptr & device_reference are classes rather than structs, eliminating warnings on certain platforms
    # 46 gather & scatter handle any space iterators correctly
    # 51 thrust::experimental::arch functions gracefully handle unrecognized GPUs
    # 52 avoid collisions with common user macros such as BLOCK_SIZE
    # 62 provide better documentation for device_reference
    # 68 allow built-in CUDA vector types to work with device_vector in pure C++ mode
    # 102 eliminated a race condition in device_vector::erase
    various compilation warnings eliminated

Known Issues
   inclusive_scan & exclusive_scan may fail with very large types
   the Microsoft compiler may fail to compile code using both sort and binary search algorithms
   uninitialized_fill & uninitialized_copy dispatch constructors on the host rather than the device
   # 109 some algorithms may exhibit poor performance with the OpenMP backend with large numbers (>= 6) of CPU threads
   default_random_engine::discard is not accelerated with nvcc 2.3

Acknowledgments
   Thanks to Gregory Diamos for contributing a CUDA implementation of set_intersection
   Thanks to Ryuta Suzuki & Gregory Diamos for rigorously testing Thrust's unit tests and examples against Ocelot
   Thanks to Tom Bradley for contributing an implementation of normal_distribution
   Thanks to Joseph Rhoads for contributing the example summary_statistics

#######################################
#           Thrust v1.1.1             #
#######################################

Summary
    Small fixes for compatibility with CUDA 2.3a and Mac OSX Snow Leopard.

#######################################
#           Thrust v1.1.0             #
#######################################

Summary
    Thrust v1.1 introduces fancy iterators, binary search functions, and
    several specialized reduction functions.  Experimental support for
    segmented scan has also been added.

Breaking API Changes
    counting_iterator has been moved into the thrust namespace (previously thrust::experimental)

New Features
    Functions
        copy_if
        lower_bound
        upper_bound
        vectorized lower_bound
        vectorized upper_bound
        equal_range
        binary_search
        vectorized binary_search
        all_of
        any_of
        none_of
        minmax_element
        advance
        inclusive_segmented_scan (experimental)
        exclusive_segmented_scan (experimental)

    Types
        pair
        tuple
        device_malloc_allocator

    Fancy Iterators
        constant_iterator
        counting_iterator
        transform_iterator
        zip_iterator

New Examples
    computing the maximum absolute difference between vectors
    computing the bounding box of a two-dimensional point set
    sorting multiple arrays together (lexicographical sorting)
    constructing a summed area table
    using zip_iterator to mimic an array of structs
    using constant_iterator to increment array values

Other Enhancements
    added pinned memory allocator (experimental)
    added more methods to host_vector & device_vector (issue #4)
    added variant of remove_if with a stencil argument (issue #29)
    scan and reduce use cudaFuncGetAttributes to determine grid size
    exceptions are reported when temporary device arrays cannot be allocated 

Bug Fixes
     #5 make vector work for larger data types
     #9 stable_partition_copy doesn't respect OutputIterator concept semantics
    #10 scans should return OutputIterator
    #16 make algorithms work for larger data types
    #27 dispatch radix_sort even when comp=less<T> is explicitly provided

Known Issues
    Using functors with Thrust entry points may not compile on Mac OSX with gcc-4.0.1
    uninitialized_copy & uninitialized_fill dispatch constructors on the host rather than the device.
    inclusive_scan, inclusive_scan_by_key, exclusive_scan, and exclusive_scan_by_key may fail when used with large types with the CUDA 3.1 driver


#######################################
#           Thrust v1.0.0             #
#######################################

Breaking API changes
    Rename top level namespace komrade to thrust.
    Move partition_copy() & stable_partition_copy() into thrust::experimental namespace until we can easily provide the standard interface.
    Rename range() to sequence() to avoid collision with Boost.Range.
    Rename copy_if() to copy_when() due to semantic differences with C++0x copy_if().

New Features
    Add C++0x style cbegin() & cend() methods to host_vector & device_vector.
    Add transform_if function.
    Add stencil versions of replace_if() & replace_copy_if().
    Allow counting_iterator to work with for_each().
    Allow types with constructors in comparison sort & reduce.

Other Enhancements
    merge_sort and stable_merge_sort are now 2 to 5x faster when executed on the parallel device.

Bug fixes
    Workaround an issue where an incremented iterator causes nvcc to crash. (Komrade issue #6)
    Fix an issue where const_iterators could not be passed to transform. (Komrade issue #7)
<|MERGE_RESOLUTION|>--- conflicted
+++ resolved
@@ -1,6 +1,4 @@
 #######################################
-<<<<<<< HEAD
-=======
 #           Thrust v1.7.2             #
 #######################################
 
@@ -23,7 +21,6 @@
     Avoid deriving function objects from std::unary_function and std::binary_function
 
 #######################################
->>>>>>> 69b4b1ff
 #           Thrust v1.7.0             #
 #######################################
 

#######################################
#           Thrust v1.9.0             #
#######################################

<<<<<<< HEAD
TODO
=======
Summary
    Small bug fixes

Bug Fixes
    #615 CUDA for_each accesses illegal memory locations when given a large range
    #620 CUDA's reduce_by_key fails on large input

Known Issues
    #628 CUDA's reduce_by_key fails on sm_50 devices
>>>>>>> d19d3ec4

#######################################
#           Thrust v1.8.0             #
#######################################

Summary
    Thrust 1.8.0 introduces support for algorithm invocation from CUDA __device__ code, support for CUDA streams,
    and algorithm performance improvements. Users may now invoke Thrust algorithms from CUDA __device__ code,
    providing a parallel algorithms library to CUDA programmers authoring custom kernels, as well as allowing
    Thrust programmers to nest their algorithm calls within functors. The thrust::seq execution policy
    allows users to require sequential algorithm execution in the calling thread and makes a
    sequential algorithms library available to individual CUDA threads. The .on(stream) syntax allows users to
    request a CUDA stream for kernels launched during algorithm execution. Finally, new CUDA algorithm
    implementations provide substantial performance improvements.

Breaking API Changes
    None.

New Features
    Algorithms in CUDA __device__ code
      Thrust algorithms may now be invoked from CUDA __device__ and __host__ __device__ functions.

      Algorithms invoked in this manner must be invoked with an execution policy as the first parameter:

      __device__ int my_device_sort(int *data, size_t n)
      {
        thrust::sort(thrust::device, data, data + n);
      }

      The following execution policies are supported in CUDA __device__ code:
        thrust::seq
        thrust::cuda::par
        thrust::device, when THRUST_DEVICE_SYSTEM == THRUST_DEVICE_SYSTEM_CUDA

      Parallel algorithm execution may not be accelerated unless CUDA Dynamic Parallelism is available.

    Execution Policies
      CUDA Streams
        The thrust::cuda::par.on(stream) syntax allows users to request that CUDA __global__ functions launched during algorithm 
        execution should occur on a given stream:

        // execute for_each on stream s
        thrust::for_each(thrust::cuda::par.on(s), begin, end, my_functor);

        Algorithms executed with a CUDA stream in this manner may still synchronize with other streams when allocating temporary
        storage or returning results to the CPU.

      thrust::seq
        The thrust::seq execution policy allows users to require that an algorithm execute sequentially in the calling thread:

        // execute for_each sequentially in this thread
        thrust::for_each(thrust::seq, begin, end, my_functor);
        
    Other
      The new thrust::complex template provides complex number support.

New Examples
    simple_cuda_streams demonstrates how to request a CUDA stream during algorithm execution.
    async_reduce demonstrates ways to achieve algorithm invocations which are asynchronous with the calling thread.

Other Enhancements
    CUDA sort performance for user-defined types is 300% faster on Tesla K20c for large problem sizes.
    CUDA merge performance is 200% faster on Tesla K20c for large problem sizes.
    CUDA sort performance for primitive types is 50% faster on Tesla K20c for large problem sizes.
    CUDA reduce_by_key performance is 25% faster on Tesla K20c for large problem sizes.
    CUDA scan performance is 15% faster on Tesla K20c for large problem sizes.
    fallback_allocator example is simpler.

Bug Fixes
    #364 iterators with unrelated system tags may be used with algorithms invoked with an execution policy
    #371 do not redefine __CUDA_ARCH__
    #379 fix crash when dereferencing transform_iterator on the CPU
    #391 avoid use of uppercase variable names
    #392 fix thrust::copy between cusp::complex & std::complex
    #396 program compiled with gcc < 4.3 hangs during comparison sort
    #406 fallback_allocator.cu example checks device for unified addressing support
    #417 avoid using std::less<T> in binary search algorithms
    #418 avoid various warnings
    #443 including version.h no longer configures default systems
    #578 nvcc produces warnings when sequential algorithms are used with cpu systems

Known Issues
    When invoked with primitive data types, thrust::sort, thrust::sort_by_key, thrust::stable_sort, & thrust::stable_sort_by_key may
    fail to link in some cases with nvcc -rdc=true.

    The CUDA implementation of thrust::reduce_by_key incorrectly outputs the last element in a segment of equivalent keys instead of the first.

Acknowledgments
    Thanks to Sean Baxter for contributing faster CUDA reduce, merge, and scan implementations.
    Thanks to Duane Merrill for contributing a faster CUDA radix sort implementation.
    Thanks to Filipe Maia for contributing the implementation of thrust::complex.

#######################################
#           Thrust v1.7.2             #
#######################################

Summary
    Small bug fixes

Bug Fixes
    Avoid use of std::min in generic find implementation

#######################################
#           Thrust v1.7.1             #
#######################################

Summary
    Small bug fixes

Bug Fixes
    Eliminate identifiers in set_operations.cu example with leading underscore
    Eliminate unused variable warning in CUDA reduce_by_key implemention
    Avoid deriving function objects from std::unary_function and std::binary_function

#######################################
#           Thrust v1.7.0             #
#######################################

Summary
    Thrust 1.7.0 introduces a new interface for controlling algorithm execution as
    well as several new algorithms and performance improvements. With this new
    interface, users may directly control how algorithms execute as well as details
    such as the allocation of temporary storage. Key/value versions of thrust::merge
    and the set operation algorithms have been added, as well stencil versions of
    partitioning algorithms. thrust::tabulate has been introduced to tabulate the
    values of functions taking integers. For 32b types, new CUDA merge and set
    operations provide 2-15x faster performance while a new CUDA comparison sort
    provides 1.3-4x faster performance. Finally, a new TBB reduce_by_key implementation
    provides 80% faster performance.

Breaking API Changes
    Dispatch
      Custom user backend systems' tag types must now inherit from the corresponding system's execution_policy template (e.g. thrust::cuda::execution_policy) instead
      of the tag struct (e.g. thrust::cuda::tag). Otherwise, algorithm specializations will silently go unfound during dispatch.
      See examples/minimal_custom_backend.cu and examples/cuda/fallback_allocator.cu for usage examples.

      thrust::advance and thrust::distance are no longer dispatched based on iterator system type and thus may no longer be customized.

    Iterators
      iterator_facade and iterator_adaptor's Pointer template parameters have been eliminated.
      iterator_adaptor has been moved into the thrust namespace (previously thrust::experimental::iterator_adaptor).
      iterator_facade has been moved into the thrust namespace (previously thrust::experimental::iterator_facade).
      iterator_core_access has been moved into the thrust namespace (previously thrust::experimental::iterator_core_access).
      All iterators' nested pointer typedef (the type of the result of operator->) is now void instead of a pointer type to indicate that such expressions are currently impossible.
      Floating point counting_iterators' nested difference_type typedef is now a signed integral type instead of a floating point type.

    Other
      normal_distribution has been moved into the thrust::random namespace (previously thrust::random::experimental::normal_distribution).
      Placeholder expressions may no longer include the comma operator.

New Features
    Execution Policies
      Users may directly control the dispatch of algorithm invocations with optional execution policy arguments.
      For example, instead of wrapping raw pointers allocated by cudaMalloc with thrust::device_ptr, the thrust::device execution_policy may be passed as an argument to an algorithm invocation to enable CUDA execution.
      The following execution policies are supported in this version:

        thrust::host
        thrust::device
        thrust::cpp::par
        thrust::cuda::par
        thrust::omp::par
        thrust::tbb::par

    Algorithms
	free
	get_temporary_buffer
	malloc
        merge_by_key
        partition with stencil
        partition_copy with stencil
	return_temporary_buffer
        set_difference_by_key
        set_intersection_by_key
        set_symmetric_difference_by_key
        set_union_by_key
        stable_partition with stencil
        stable_partition_copy with stencil
	tabulate

New Examples
    uninitialized_vector demonstrates how to use a custom allocator to avoid the automatic initialization of elements in thrust::device_vector.

Other Enhancements
    Authors of custom backend systems may manipulate arbitrary state during algorithm dispatch by incorporating it into their execution_policy parameter.
    Users may control the allocation of temporary storage during algorithm execution by passing standard allocators as parameters via execution policies such as thrust::device.
    THRUST_DEVICE_SYSTEM_CPP has been added as a compile-time target for the device backend. 
    CUDA merge performance is 2-15x faster.
    CUDA comparison sort performance is 1.3-4x faster.
    CUDA set operation performance is 1.5-15x faster.
    TBB reduce_by_key performance is 80% faster.
    Several algorithms have been parallelized with TBB.
    Support for user allocators in vectors has been improved.
    The sparse_vector example is now implemented with merge_by_key instead of sort_by_key.
    Warnings have been eliminated in various contexts.
    Warnings about __host__ or __device__-only functions called from __host__ __device__ functions have been eliminated in various contexts.
    Documentation about algorithm requirements have been improved.
    Simplified the minimal_custom_backend example.
    Simplified the cuda/custom_temporary_allocation example.
    Simplified the cuda/fallback_allocator example.

Bug Fixes
    #248 fix broken counting_iterator<float> behavior with OpenMP
    #231, #209 fix set operation failures with CUDA
    #187 fix incorrect occupancy calculation with CUDA
    #153 fix broken multigpu behavior with CUDA
    #142 eliminate warning produced by thrust::random::taus88 and MSVC 2010
    #208 correctly initialize elements in temporary storage when necessary
    #16 fix compilation error when sorting bool with CUDA
    #10 fix ambiguous overloads of reinterpret_tag

Known Issues
    g++ versions 4.3 and lower may fail to dispatch thrust::get_temporary_buffer correctly causing infinite recursion in examples such as cuda/custom_temporary_allocation.

Acknowledgments
    Thanks to Sean Baxter, Bryan Catanzaro, and Manjunath Kudlur for contributing a faster merge implementation for CUDA.
    Thanks to Sean Baxter for contributing a faster set operation implementation for CUDA.
    Thanks to Cliff Woolley for contributing a correct occupancy calculation algorithm.

#######################################
#           Thrust v1.6.0             #
#######################################

Summary
    Thrust v1.6.0 provides an interface for customization and extension and a new
    backend system based on the Threading Building Blocks library. With this
    new interface, programmers may customize the behavior of specific algorithms
    as well as control the allocation of temporary storage or invent entirely new
    backends. These enhancements also allow multiple different backend systems
    such as CUDA and OpenMP to coexist within a single program. Support for TBB
    allows Thrust programs to integrate more naturally into applications which
    may already employ the TBB task scheduler.

Breaking API Changes
    The header <thrust/experimental/cuda/pinned_allocator.h> has been moved to <thrust/system/cuda/experimental/pinned_allocator.h>
    thrust::experimental::cuda::pinned_allocator has been moved to thrust::cuda::experimental::pinned_allocator
    The macro THRUST_DEVICE_BACKEND has been renamed THRUST_DEVICE_SYSTEM
    The macro THRUST_DEVICE_BACKEND_CUDA has been renamed THRUST_DEVICE_SYSTEM_CUDA
    The macro THRUST_DEVICE_BACKEND_OMP has been renamed THRUST_DEVICE_SYSTEM_OMP
    thrust::host_space_tag has been renamed thrust::host_system_tag
    thrust::device_space_tag has been renamed thrust::device_system_tag
    thrust::any_space_tag has been renamed thrust::any_system_tag
    thrust::iterator_space has been renamed thrust::iterator_system
    

New Features
    Backend Systems
        Threading Building Blocks (TBB) is now supported
    Functions
        for_each_n
        raw_reference_cast
    Types
        pointer
        reference

New Examples
    cuda/custom_temporary_allocation
    cuda/fallback_allocator
    device_ptr
    expand
    minimal_custom_backend
    raw_reference_cast
    set_operations

Other Enhancements
    thrust::for_each now returns the end of the input range similar to most other algorithms
    thrust::pair and thrust::tuple have swap functionality
    all CUDA algorithms now support large data types
    iterators may be dereferenced in user __device__ or __global__ functions
    the safe use of different backend systems is now possible within a single binary

Bug Fixes
    #469 min_element and max_element algorithms no longer require a const comparison operator

Known Issues
    cudafe++.exe may crash when parsing TBB headers on Windows. 

#######################################
#           Thrust v1.5.3             #
#######################################

Summary
    Small bug fixes

Bug Fixes
    Avoid warnings about potential race due to __shared__ non-POD variable

#######################################
#           Thrust v1.5.2             #
#######################################

Summary
    Small bug fixes

Bug Fixes
    Fixed warning about C-style initialization of structures

#######################################
#           Thrust v1.5.1             #
#######################################

Summary
    Small bug fixes

Bug Fixes
    Sorting data referenced by permutation_iterators on CUDA produces invalid results

#######################################
#           Thrust v1.5.0             #
#######################################

Summary
    Thrust v1.5.0 provides introduces new programmer productivity and performance
    enhancements. New functionality for creating anonymous "lambda" functions has
    been added. A faster host sort provides 2-10x faster performance for sorting
    arithmetic types on (single-threaded) CPUs. A new OpenMP sort provides
    2.5x-3.0x speedup over the host sort using a quad-core CPU. When sorting
    arithmetic types with the OpenMP backend the combined performance improvement
    is 5.9x for 32-bit integers and ranges from 3.0x (64-bit types) to 14.2x
    (8-bit types). A new CUDA reduce_by_key implementation provides 2-3x faster
    performance.

Breaking API Changes
    device_ptr<void> no longer unsafely converts to device_ptr<T> without an
    explicit cast. Use the expression
    device_pointer_cast(static_cast<int*>(void_ptr.get()))
    to convert, for example, device_ptr<void> to device_ptr<int>.

New Features
    Functions
        stencil-less transform_if

    Types
        lambda placeholders

New Examples
    lambda

Other Enhancements
    host sort is 2-10x faster for arithmetic types
    OMP sort provides speedup over host sort
    reduce_by_key is 2-3x faster
    reduce_by_key no longer requires O(N) temporary storage
    CUDA scan algorithms are 10-40% faster
    host_vector and device_vector are now documented
    out-of-memory exceptions now provide detailed information from CUDART
    improved histogram example
    device_reference now has a specialized swap
    reduce_by_key and scan algorithms are compatible with discard_iterator

Removed Functionality

Bug Fixes
     #44 allow host_vector to compile when value_type uses __align__
    #198 allow adjacent_difference to permit safe in-situ operation
    #303 make thrust thread-safe
    #313 avoid race conditions in device_vector::insert
    #314 avoid unintended adl invocation when dispatching copy
    #365 fix merge and set operation failures

Known Issues
    None

Acknowledgments
    Thanks to Manjunath Kudlur for contributing his Carbon library, from which the lambda functionality is derived.
    Thanks to Jean-Francois Bastien for suggesting a fix for issue 303.

#######################################
#           Thrust v1.4.0             #
#######################################

Summary
    Thrust v1.4.0 provides support for CUDA 4.0 in addition to many feature
    and performance improvements.  New set theoretic algorithms operating on
    sorted sequences have been added.  Additionally, a new fancy iterator
    allows discarding redundant or otherwise unnecessary output from
    algorithms, conserving memory storage and bandwidth.

Breaking API Changes
    Eliminations
        thrust/is_sorted.h
        thrust/utility.h
        thrust/set_intersection.h
        thrust/experimental/cuda/ogl_interop_allocator.h and the functionality therein
        thrust::deprecated::copy_when
        thrust::deprecated::absolute_value

New Features
    Functions
        copy_n
        merge
        set_difference
        set_symmetric_difference
        set_union

    Types
        discard_iterator

    Device support
        Compute Capability 2.1 GPUs

New Examples
    run_length_decoding

Other Enhancements
    Compilation warnings are substantially reduced in various contexts.
    The compilation time of thrust::sort, thrust::stable_sort, thrust::sort_by_key,
    and thrust::stable_sort_by_key are substantially reduced.
    A fast sort implementation is used when sorting primitive types with thrust::greater.
    The performance of thrust::set_intersection is improved.
    The performance of thrust::fill is improved on SM 1.x devices.
    A code example is now provided in each algorithm's documentation.
    thrust::reverse now operates in-place

Removed Functionality
    thrust::deprecated::copy_when
    thrust::deprecated::absolute_value
    thrust::experimental::cuda::ogl_interop_allocator
    thrust::gather and thrust::scatter from host to device and vice versa are no longer supported.
    Operations which modify the elements of a thrust::device_vector are no longer
    available from source code compiled without nvcc when the device backend is CUDA.
    Instead, use the idiom from the cpp_interop example.

Bug Fixes
    #212 set_intersection works correctly for large input sizes.
    #275 counting_iterator and constant_iterator work correctly with OpenMP as the
    backend when compiling with optimization
    #256 min and max correctly return their first argument as a tie-breaker
    #248 NDEBUG is interpreted correctly

Known Issues
    nvcc may generate code containing warnings when compiling some Thrust algorithms.
    When compiling with -arch=sm_1x, some Thrust algorithms may cause nvcc to issue
    benign pointer advisories.
    When compiling with -arch=sm_1x and -G, some Thrust algorithms may fail to execute correctly.
    thrust::inclusive_scan, thrust::exclusive_scan, thrust::inclusive_scan_by_key,
    and thrust::exclusive_scan_by_key are currently incompatible with thrust::discard_iterator.

Acknowledgments
    Thanks to David Tarjan for improving the performance of set_intersection.
    Thanks to Duane Merrill for continued help with sort.
    Thanks to Nathan Whitehead for help with CUDA Toolkit integration.

#######################################
#           Thrust v1.3.0             #
#######################################

Summary
    Thrust v1.3.0 provides support for CUDA 3.2 in addition to many feature
    and performance enhancements.
    
    Performance of the sort and sort_by_key algorithms is improved by as much 
    as 3x in certain situations.  The performance of stream compaction algorithms,
    such as copy_if, is improved by as much as 2x.  Reduction performance is 
    also improved, particularly for small input sizes.
    
    CUDA errors are now converted to runtime exceptions using the system_error
    interface.  Combined with a debug mode, also new in v1.3, runtime errors
    can be located with greater precision.

    Lastly, a few header files have been consolidated or renamed for clarity.
    See the deprecations section below for additional details.


Breaking API Changes
    Promotions
        thrust::experimental::inclusive_segmented_scan has been renamed thrust::inclusive_scan_by_key and exposes a different interface
        thrust::experimental::exclusive_segmented_scan has been renamed thrust::exclusive_scan_by_key and exposes a different interface
        thrust::experimental::partition_copy has been renamed thrust::partition_copy and exposes a different interface
        thrust::next::gather has been renamed thrust::gather
        thrust::next::gather_if has been renamed thrust::gather_if
        thrust::unique_copy_by_key has been renamed thrust::unique_by_key_copy
    Deprecations
        thrust::copy_when has been renamed thrust::deprecated::copy_when
        thrust::absolute_value has been renamed thrust::deprecated::absolute_value
        The header thrust/set_intersection.h is now deprecated; use thrust/set_operations.h instead
        The header thrust/utility.h is now deprecated; use thrust/swap.h instead
        The header thrust/swap_ranges.h is now deprecated; use thrust/swap.h instead
    Eliminations
        thrust::deprecated::gather
        thrust::deprecated::gather_if
        thrust/experimental/arch.h and the functions therein
        thrust/sorting/merge_sort.h
        thrust/sorting/radix_sort.h

New Features
    Functions
        exclusive_scan_by_key
        find
        find_if
        find_if_not
        inclusive_scan_by_key
        is_partitioned
        is_sorted_until
        mismatch
        partition_point
        reverse
        reverse_copy
        stable_partition_copy

    Types
        system_error and related types
        experimental::cuda::ogl_interop_allocator
        bit_and, bit_or, and bit_xor

    Device support
        gf104-based GPUs

New Examples
    opengl_interop.cu
    repeated_range.cu
    simple_moving_average.cu
    sparse_vector.cu
    strided_range.cu

Other Enhancements
    Performance of thrust::sort and thrust::sort_by_key is substantially improved for primitive key types
    Performance of thrust::copy_if is substantially improved
    Performance of thrust::reduce and related reductions is improved
    THRUST_DEBUG mode added
    Callers of Thrust functions may detect error conditions by catching thrust::system_error, which derives from std::runtime_error
    The number of compiler warnings generated by Thrust has been substantially reduced
    Comparison sort now works correctly for input sizes > 32M
    min & max usage no longer collides with <windows.h> definitions
    Compiling against the OpenMP backend no longer requires nvcc
    Performance of device_vector initialized in .cpp files is substantially improved in common cases
    Performance of thrust::sort_by_key on the host is substantially improved

Removed Functionality
    nvcc 2.3 is no longer supported

Bug Fixes
    Debug device code now compiles correctly
    thrust::uninitialized_copy and thrust::unintialized_fill now dispatch constructors on the device rather than the host

Known Issues
    #212 set_intersection is known to fail for large input sizes
    partition_point is known to fail for 64b types with nvcc 3.2

Acknowledgments
    Thanks to Duane Merrill for contributing a fast CUDA radix sort implementation
    Thanks to Erich Elsen for contributing an implementation of find_if
    Thanks to Andrew Corrigan for contributing changes which allow the OpenMP backend to compile in the absence of nvcc
    Thanks to Andrew Corrigan, Cliff Wooley, David Coeurjolly, Janick Martinez Esturo, John Bowers, Maxim Naumov, Michael Garland, and Ryuta Suzuki for bug reports
    Thanks to Cliff Woolley for help with testing

#######################################
#           Thrust v1.2.1             #
#######################################

Summary
    Small fixes for compatibility with CUDA 3.1

Known Issues
    inclusive_scan & exclusive_scan may fail with very large types
    the Microsoft compiler may fail to compile code using both sort and binary search algorithms
    uninitialized_fill & uninitialized_copy dispatch constructors on the host rather than the device
    # 109 some algorithms may exhibit poor performance with the OpenMP backend with large numbers (>= 6) of CPU threads
    default_random_engine::discard is not accelerated with nvcc 2.3
    nvcc 3.1 may fail to compile code using types derived from thrust::subtract_with_carry_engine, such as thrust::ranlux24 & thrust::ranlux48.

#######################################
#           Thrust v1.2.0             #
#######################################

Summary
    Thrust v1.2 introduces support for compilation to multicore CPUs
    and the Ocelot virtual machine, and several new facilities for
    pseudo-random number generation.  New algorithms such as set
    intersection and segmented reduction have also been added.  Lastly,
    improvements to the robustness of the CUDA backend ensure
    correctness across a broad set of (uncommon) use cases.

Breaking API Changes
    thrust::gather's interface was incorrect and has been removed.
    The old interface is deprecated but will be preserved for Thrust
    version 1.2 at thrust::deprecated::gather &
    thrust::deprecated::gather_if. The new interface is provided at
    thrust::next::gather & thrust::next::gather_if.  The new interface
    will be promoted to thrust:: in Thrust version 1.3. For more details,
    please refer to this thread:
    http://groups.google.com/group/thrust-users/browse_thread/thread/f5f0583cb97b51fd

    The thrust::sorting namespace has been deprecated in favor of the
    top-level sorting functions, such as thrust::sort() and
    thrust::sort_by_key().

New Features
    Functions
        reduce_by_key
        set_intersection
        tie
        unique_copy
        unique_by_key
        unique_copy_by_key

    Types
        Random Number Generation
            discard_block_engine
            default_random_engine
            linear_congruential_engine
            linear_feedback_shift_engine
            minstd_rand
            minstd_rand0
            normal_distribution (experimental)
            ranlux24
            ranlux48
            ranlux24_base
            ranlux48_base
            subtract_with_carry_engine
            taus88
            uniform_int_distribution
            uniform_real_distribution
            xor_combine_engine
        Functionals
            project1st
            project2nd

    Fancy Iterators
        permutation_iterator
        reverse_iterator

    Device support
        Add support for multicore CPUs via OpenMP
        Add support for Fermi-class GPUs
        Add support for Ocelot virtual machine

New Examples
    cpp_integration
    histogram
    mode
    monte_carlo
    monte_carlo_disjoint_sequences
    padded_grid_reduction
    permutation_iterator
    row_sum
    run_length_encoding
    segmented_scan
    stream_compaction
    summary_statistics
    transform_iterator
    word_count

Other Enhancements
    vector functions operator!=, rbegin, crbegin, rend, crend, data, & shrink_to_fit
    integer sorting performance is improved when max is large but (max - min) is small and when min is negative
    performance of inclusive_scan() and exclusive_scan() is improved by 20-25% for primitive types
    support for nvcc 3.0

Removed Functionality
    removed support for equal between host & device sequences
    removed support for gather() and scatter() between host & device sequences

Bug Fixes
    # 8 cause a compiler error if the required compiler is not found rather than a mysterious error at link time
    # 42 device_ptr & device_reference are classes rather than structs, eliminating warnings on certain platforms
    # 46 gather & scatter handle any space iterators correctly
    # 51 thrust::experimental::arch functions gracefully handle unrecognized GPUs
    # 52 avoid collisions with common user macros such as BLOCK_SIZE
    # 62 provide better documentation for device_reference
    # 68 allow built-in CUDA vector types to work with device_vector in pure C++ mode
    # 102 eliminated a race condition in device_vector::erase
    various compilation warnings eliminated

Known Issues
   inclusive_scan & exclusive_scan may fail with very large types
   the Microsoft compiler may fail to compile code using both sort and binary search algorithms
   uninitialized_fill & uninitialized_copy dispatch constructors on the host rather than the device
   # 109 some algorithms may exhibit poor performance with the OpenMP backend with large numbers (>= 6) of CPU threads
   default_random_engine::discard is not accelerated with nvcc 2.3

Acknowledgments
   Thanks to Gregory Diamos for contributing a CUDA implementation of set_intersection
   Thanks to Ryuta Suzuki & Gregory Diamos for rigorously testing Thrust's unit tests and examples against Ocelot
   Thanks to Tom Bradley for contributing an implementation of normal_distribution
   Thanks to Joseph Rhoads for contributing the example summary_statistics

#######################################
#           Thrust v1.1.1             #
#######################################

Summary
    Small fixes for compatibility with CUDA 2.3a and Mac OSX Snow Leopard.

#######################################
#           Thrust v1.1.0             #
#######################################

Summary
    Thrust v1.1 introduces fancy iterators, binary search functions, and
    several specialized reduction functions.  Experimental support for
    segmented scan has also been added.

Breaking API Changes
    counting_iterator has been moved into the thrust namespace (previously thrust::experimental)

New Features
    Functions
        copy_if
        lower_bound
        upper_bound
        vectorized lower_bound
        vectorized upper_bound
        equal_range
        binary_search
        vectorized binary_search
        all_of
        any_of
        none_of
        minmax_element
        advance
        inclusive_segmented_scan (experimental)
        exclusive_segmented_scan (experimental)

    Types
        pair
        tuple
        device_malloc_allocator

    Fancy Iterators
        constant_iterator
        counting_iterator
        transform_iterator
        zip_iterator

New Examples
    computing the maximum absolute difference between vectors
    computing the bounding box of a two-dimensional point set
    sorting multiple arrays together (lexicographical sorting)
    constructing a summed area table
    using zip_iterator to mimic an array of structs
    using constant_iterator to increment array values

Other Enhancements
    added pinned memory allocator (experimental)
    added more methods to host_vector & device_vector (issue #4)
    added variant of remove_if with a stencil argument (issue #29)
    scan and reduce use cudaFuncGetAttributes to determine grid size
    exceptions are reported when temporary device arrays cannot be allocated 

Bug Fixes
     #5 make vector work for larger data types
     #9 stable_partition_copy doesn't respect OutputIterator concept semantics
    #10 scans should return OutputIterator
    #16 make algorithms work for larger data types
    #27 dispatch radix_sort even when comp=less<T> is explicitly provided

Known Issues
    Using functors with Thrust entry points may not compile on Mac OSX with gcc-4.0.1
    uninitialized_copy & uninitialized_fill dispatch constructors on the host rather than the device.
    inclusive_scan, inclusive_scan_by_key, exclusive_scan, and exclusive_scan_by_key may fail when used with large types with the CUDA 3.1 driver


#######################################
#           Thrust v1.0.0             #
#######################################

Breaking API changes
    Rename top level namespace komrade to thrust.
    Move partition_copy() & stable_partition_copy() into thrust::experimental namespace until we can easily provide the standard interface.
    Rename range() to sequence() to avoid collision with Boost.Range.
    Rename copy_if() to copy_when() due to semantic differences with C++0x copy_if().

New Features
    Add C++0x style cbegin() & cend() methods to host_vector & device_vector.
    Add transform_if function.
    Add stencil versions of replace_if() & replace_copy_if().
    Allow counting_iterator to work with for_each().
    Allow types with constructors in comparison sort & reduce.

Other Enhancements
    merge_sort and stable_merge_sort are now 2 to 5x faster when executed on the parallel device.

Bug fixes
    Workaround an issue where an incremented iterator causes nvcc to crash. (Komrade issue #6)
    Fix an issue where const_iterators could not be passed to transform. (Komrade issue #7)
<|MERGE_RESOLUTION|>--- conflicted
+++ resolved
@@ -2,9 +2,12 @@
 #           Thrust v1.9.0             #
 #######################################
 
-<<<<<<< HEAD
 TODO
-=======
+
+#######################################
+#           Thrust v1.8.1             #
+#######################################
+
 Summary
     Small bug fixes
 
@@ -14,7 +17,6 @@
 
 Known Issues
     #628 CUDA's reduce_by_key fails on sm_50 devices
->>>>>>> d19d3ec4
 
 #######################################
 #           Thrust v1.8.0             #

--- conflicted
+++ resolved
@@ -333,25 +333,14 @@
     appender.add_iterator_definition(output_it);
 
     nvrtc_link_result result =
-<<<<<<< HEAD
-      make_nvrtc_command_list()
-        .add_program(nvrtc_translation_unit{final_src.c_str(), name})
-        .add_expression({kernel_name})
-        .compile_program({args, num_args})
-        .get_name({kernel_name, kernel_lowered_name})
-        .cleanup_program()
-        .add_link_list(ltoir_list)
-        .finalize_program(num_lto_args, lopts);
-=======
       begin_linking_nvrtc_program(num_lto_args, lopts)
-        ->add_program(nvrtc_translation_unit{src.c_str(), name})
+        ->add_program(nvrtc_translation_unit{final_src.c_str(), name})
         ->add_expression({kernel_name})
         ->compile_program({args, num_args})
         ->get_name({kernel_name, kernel_lowered_name})
         ->link_program()
         ->add_link_list(ltoir_list)
         ->finalize_program();
->>>>>>> 8c1195ad
 
     cuLibraryLoadData(&build_ptr->library, result.data.get(), nullptr, nullptr, 0, nullptr, nullptr, 0);
     check(cuLibraryGetKernel(&build_ptr->transform_kernel, build_ptr->library, kernel_lowered_name.c_str()));
@@ -579,25 +568,14 @@
     appender.add_iterator_definition(output_it);
 
     nvrtc_link_result result =
-<<<<<<< HEAD
-      make_nvrtc_command_list()
-        .add_program(nvrtc_translation_unit{final_src.c_str(), name})
-        .add_expression({kernel_name})
-        .compile_program({args, num_args})
-        .get_name({kernel_name, kernel_lowered_name})
-        .cleanup_program()
-        .add_link_list(ltoir_list)
-        .finalize_program(num_lto_args, lopts);
-=======
       begin_linking_nvrtc_program(num_lto_args, lopts)
-        ->add_program(nvrtc_translation_unit{src.c_str(), name})
+        ->add_program(nvrtc_translation_unit{final_src.c_str(), name})
         ->add_expression({kernel_name})
         ->compile_program({args, num_args})
         ->get_name({kernel_name, kernel_lowered_name})
         ->link_program()
         ->add_link_list(ltoir_list)
         ->finalize_program();
->>>>>>> 8c1195ad
 
     cuLibraryLoadData(&build_ptr->library, result.data.get(), nullptr, nullptr, 0, nullptr, nullptr, 0);
     check(cuLibraryGetKernel(&build_ptr->transform_kernel, build_ptr->library, kernel_lowered_name.c_str()));

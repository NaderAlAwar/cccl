//===----------------------------------------------------------------------===//
//
// Part of CUDA Experimental in CUDA C++ Core Libraries,
// under the Apache License v2.0 with LLVM Exceptions.
// See https://llvm.org/LICENSE.txt for license information.
// SPDX-License-Identifier: Apache-2.0 WITH LLVM-exception
// SPDX-FileCopyrightText: Copyright (c) 2025 NVIDIA CORPORATION & AFFILIATES.
//
//===----------------------------------------------------------------------===//

#include <cub/detail/launcher/cuda_driver.cuh>
#include <cub/detail/ptx-json-parser.cuh>
#include <cub/device/device_histogram.cuh>

#include <cuda/std/algorithm>

#include <format>
#include <limits>
#include <vector>

#include "cccl/c/types.h"
#include "cub/util_type.cuh"
#include "kernels/iterators.h"
#include "util/context.h"
#include "util/indirect_arg.h"
#include "util/types.h"
#include <cccl/c/histogram.h>
#include <nvrtc/ltoir_list_appender.h>
#include <util/build_utils.h>

struct device_histogram_policy;

// int32_t is generally faster. Depending on the number of samples we
// instantiate the kernels below with int32 or int64, but we set this to int64
// here because it's needed for host computation as well.
using OffsetT = int64_t;

struct samples_iterator_t;

namespace histogram
{
struct histogram_runtime_tuning_policy
{
  cub::detail::RuntimeHistogramAgentPolicy histogram;

  auto Histogram() const
  {
    return histogram;
  }

  using HistogramPolicy = cub::detail::RuntimeHistogramAgentPolicy;
  using MaxPolicy       = histogram_runtime_tuning_policy;

  template <typename F>
  cudaError_t Invoke(int, F& op)
  {
    return op.template Invoke<histogram_runtime_tuning_policy>(*this);
  }
};

struct histogram_kernel_source
{
  cccl_device_histogram_build_result_t& build;

  template <typename PolicyT>
  CUkernel HistogramInitKernel() const
  {
    return build.init_kernel;
  }

  template <typename PolicyT,
            int PRIVATIZED_SMEM_BINS,
            typename FirstLevelArrayT,
            typename SecondLevelArrayT,
            bool IsEven,
            bool IsByteSample>
  CUkernel HistogramSweepKernelDeviceInit() const
  {
    return build.sweep_kernel;
  }

  std::size_t CounterSize() const
  {
    return build.counter_type.size;
  }

  // Overflow check is performed before type erasure in
  // cccl_device_histogram_even_impl and stored in build.may_overflow. We return
  // this here to have a similar execution path to the CUB implementation.
  template <typename UpperLevelArrayT, typename LowerLevelArrayT>
  bool MayOverflow(
    int /*num_bins*/, const UpperLevelArrayT& /*upper*/, const LowerLevelArrayT& /*lower*/, int /*channel*/) const
  {
    return build.may_overflow;
  }
};

std::string get_init_kernel_name(int num_active_channels, std::string_view counter_t, std::string_view offset_t)
{
  std::string chained_policy_t;
  check(cccl_type_name_from_nvrtc<device_histogram_policy>(&chained_policy_t));

  return std::format(
    "cub::detail::histogram::DeviceHistogramInitKernel<{0}, {1}, {2}, {3}>",
    chained_policy_t,
    num_active_channels,
    counter_t,
    offset_t);
}

std::string get_sweep_kernel_name(
  int privatized_smem_bins,
  int num_channels,
  int num_active_channels,
  cccl_iterator_t d_samples,
  std::string_view counter_t,
  std::string_view level_t,
  std::string_view offset_t,
  bool is_evenly_segmented,
  bool is_byte_sample)
{
  std::string chained_policy_t;
  check(cccl_type_name_from_nvrtc<device_histogram_policy>(&chained_policy_t));

  std::string samples_iterator_name;
  check(cccl_type_name_from_nvrtc<samples_iterator_t>(&samples_iterator_name));

  const std::string samples_iterator_t =
    d_samples.type == cccl_iterator_kind_t::CCCL_POINTER //
      ? cccl_type_enum_to_name(d_samples.value_type.type, true) //
      : samples_iterator_name;

  const std::string transforms_t = std::format(
    "cub::detail::histogram::Transforms<{0}, {1}, {2}>",
    level_t,
    offset_t,
    cccl_type_enum_to_name(d_samples.value_type.type));

  std::string privatized_decode_op_t = std::format("{0}::PassThruTransform", transforms_t);
  std::string output_decode_op_t =
    is_evenly_segmented
      ? std::format("{0}::ScaleTransform", transforms_t)
      : std::format("{0}::SearchTransform<const {1}*>", transforms_t, level_t);

  if (!is_byte_sample)
  {
    std::swap(privatized_decode_op_t, output_decode_op_t);
  }

  const std::string first_level_array_t =
    is_evenly_segmented
      ? std::format("cuda::std::array<{0}, {1}>", level_t, num_active_channels)
      : std::format("cuda::std::array<int, {0}>", num_active_channels);
  const std::string second_level_array_t =
    is_evenly_segmented
      ? std::format("cuda::std::array<{0}, {1}>", level_t, num_active_channels)
      : std::format("cuda::std::array<const {0}*, {1}>", level_t, num_active_channels);

  return std::format(
<<<<<<< HEAD
    "cub::detail::histogram::DeviceHistogramSweepKernelDeviceInit<{0}, {1}, {2}, {3}, {4}, {5}, {6}, {7}, {8}, {9}, "
=======
    "cub::detail::histogram::DeviceHistogramSweepDeviceInitKernel<{0}, {1}, {2}, {3}, {4}, {5}, {6}, {7}, {8}, {9}, "
>>>>>>> 25b95d42
    "{10}, {11}>",
    chained_policy_t,
    privatized_smem_bins,
    num_channels,
    num_active_channels,
    samples_iterator_t,
    counter_t,
    first_level_array_t,
    second_level_array_t,
    privatized_decode_op_t,
    output_decode_op_t,
    offset_t,
    is_evenly_segmented ? "true" : "false");
}

template <typename T>
uint64_t compute_level_range(const void* lower, const void* upper)
{
  T lower_val = *static_cast<const T*>(lower);
  T upper_val = *static_cast<const T*>(upper);
  return static_cast<uint64_t>(upper_val - lower_val);
}

uint64_t get_integral_range(cccl_type_enum type, const void* lower, const void* upper)
{
  switch (type)
  {
    case CCCL_INT8:
      return compute_level_range<int8_t>(lower, upper);
    case CCCL_UINT8:
      return compute_level_range<uint8_t>(lower, upper);
    case CCCL_INT16:
      return compute_level_range<int16_t>(lower, upper);
    case CCCL_UINT16:
      return compute_level_range<uint16_t>(lower, upper);
    case CCCL_INT32:
      return compute_level_range<int32_t>(lower, upper);
    case CCCL_UINT32:
      return compute_level_range<uint32_t>(lower, upper);
    case CCCL_INT64:
      return compute_level_range<int64_t>(lower, upper);
    case CCCL_UINT64:
      return compute_level_range<uint64_t>(lower, upper);
    default:
      throw std::runtime_error("get_integral_range: unsupported type");
  }
}

// Check for overflow before type erasure, using actual integer values
// Returns true if overflow may occur
bool check_histogram_overflow(
  const cccl_device_histogram_build_result_t& build,
  int num_bins,
  const cccl_value_t& lower_level,
  const cccl_value_t& upper_level)
{
  auto is_fp = [](cccl_type_enum t) {
    return t == CCCL_FLOAT16 || t == CCCL_FLOAT32 || t == CCCL_FLOAT64;
  };

  if (is_fp(build.level_type.type) || is_fp(build.sample_type.type))
  {
    return false;
  }

  uint64_t range = get_integral_range(build.level_type.type, lower_level.state, upper_level.state);

  // TODO: revisit this when we add support for int128.
  // Mirror IntArithmeticT selection logic:
  // If sizeof(SampleT) + sizeof(CommonT) <= 4, use 32-bit, else 64-bit
  // CommonT size ≈ max(level_size, sample_size) for integral types
  size_t sample_size = build.sample_type.size;
  size_t level_size  = build.level_type.size;
  size_t common_size = (sample_size > level_size) ? sample_size : level_size;

  if (sample_size + common_size <= 4)
  {
    return range > (std::numeric_limits<uint32_t>::max() / static_cast<uint64_t>(num_bins));
  }
  else
  {
    return range > (std::numeric_limits<uint64_t>::max() / static_cast<uint64_t>(num_bins));
  }
}
} // namespace histogram

CUresult cccl_device_histogram_build_ex(
  cccl_device_histogram_build_result_t* build_ptr,
  int num_channels,
  int num_active_channels,
  cccl_iterator_t d_samples,
  int num_output_levels_val,
  cccl_iterator_t d_output_histograms,
  cccl_value_t lower_level,
  int64_t num_rows,
  int64_t row_stride_samples,
  bool is_evenly_segmented,
  int cc_major,
  int cc_minor,
  const char* cub_path,
  const char* thrust_path,
  const char* libcudacxx_path,
  const char* ctk_path,
  cccl_build_config* config)
{
  CUresult error = CUDA_SUCCESS;

  try
  {
    const char* name = "test";

    const int cc           = cc_major * 10 + cc_minor;
    const auto sample_cpp  = cccl_type_enum_to_name(d_samples.value_type.type);
    const auto counter_cpp = cccl_type_enum_to_name(d_output_histograms.value_type.type);
    const auto level_cpp   = cccl_type_enum_to_name(lower_level.type.type);

    const std::string offset_cpp =
      ((unsigned long long) (num_rows * row_stride_samples * d_samples.value_type.size) < (unsigned long long) INT_MAX)
        ? "int"
        : "long long";

    std::string samples_iterator_name;
    check(cccl_type_name_from_nvrtc<samples_iterator_t>(&samples_iterator_name));

    const std::string samples_iterator_src =
      make_kernel_input_iterator(offset_cpp, samples_iterator_name, sample_cpp, d_samples);

    std::string policy_hub_expr = std::format(
      "cub::detail::histogram::policy_hub<{}, {}, {}, {}, {}>",
      sample_cpp,
      counter_cpp,
      num_channels,
      num_active_channels,
      is_evenly_segmented ? "true" : "false");

    std::string final_src = std::format(
      R"XXX(
#include <cub/agent/agent_histogram.cuh>
#include <cub/block/block_load.cuh>
#include <cub/device/dispatch/kernels/kernel_histogram.cuh>
#include <cub/device/dispatch/tuning/tuning_histogram.cuh>

struct __align__({1}) storage_t {{
  char data[{0}];
}};
{2}
using device_histogram_policy = {3}::MaxPolicy;

#include <cub/detail/ptx-json/json.cuh>
__device__ consteval auto& policy_generator() {{
  return ptx_json::id<ptx_json::string("device_histogram_policy")>()
    = cub::detail::histogram::HistogramPolicyWrapper<device_histogram_policy::ActivePolicy>::EncodedPolicy();
}}
)XXX",
      d_samples.value_type.size, // 0
      d_samples.value_type.alignment, // 1
      samples_iterator_src, // 2
      policy_hub_expr // 3
    );

#if false // CCCL_DEBUGGING_SWITCH
    fflush(stderr);
    printf("\nCODE4NVRTC BEGIN\n%sCODE4NVRTC END\n", final_src.c_str());
    fflush(stdout);
#endif

    // TODO: This is tricky because we need to know the input to set this to a
    // value greater than 0 (see dispatch_histogram.cuh), but we don't have this
    // information here.
    const int privatized_smem_bins =
<<<<<<< HEAD
      num_output_levels_val - 1 > cub::detail::histogram::MAX_PRIVATIZED_SMEM_BINS ? 0 : 256;
=======
      num_output_levels_val - 1 > cub::detail::histogram::max_privatized_smem_bins ? 0 : 256;
>>>>>>> 25b95d42

    const bool is_byte_sample = d_samples.value_type.size == 1;

    std::string init_kernel_name  = histogram::get_init_kernel_name(num_active_channels, counter_cpp, offset_cpp);
    std::string sweep_kernel_name = histogram::get_sweep_kernel_name(
      privatized_smem_bins,
      num_channels,
      num_active_channels,
      d_samples,
      counter_cpp,
      level_cpp,
      offset_cpp,
      is_evenly_segmented,
      is_byte_sample);

    std::string init_kernel_lowered_name;
    std::string sweep_kernel_lowered_name;

    const std::string arch = std::format("-arch=sm_{0}{1}", cc_major, cc_minor);

    // Note: `-default-device` is needed because of the constexpr functions in
    // tuning_histogram.cuh
    std::vector<const char*> args = {
      arch.c_str(),
      cub_path,
      thrust_path,
      libcudacxx_path,
      ctk_path,
      "-rdc=true",
      "-dlto",
      "-default-device",
      "-DCUB_DISABLE_CDP",
      "-DCUB_ENABLE_POLICY_PTX_JSON",
      "-std=c++20"};

    cccl::detail::extend_args_with_build_config(args, config);

    constexpr size_t num_lto_args   = 2;
    const char* lopts[num_lto_args] = {"-lto", arch.c_str()};

    nvrtc_linkable_list linkable_list;
    nvrtc_linkable_list_appender appender{linkable_list};

    appender.add_iterator_definition(d_samples);
    appender.add_iterator_definition(d_output_histograms);

    nvrtc_link_result result =
      begin_linking_nvrtc_program(num_lto_args, lopts)
        ->add_program(nvrtc_translation_unit({final_src.c_str(), name}))
        ->add_expression({init_kernel_name})
        ->add_expression({sweep_kernel_name})
        ->compile_program({args.data(), args.size()})
        ->get_name({init_kernel_name, init_kernel_lowered_name})
        ->get_name({sweep_kernel_name, sweep_kernel_lowered_name})
        ->link_program()
        ->add_link_list(linkable_list)
        ->finalize_program();

    cuLibraryLoadData(&build_ptr->library, result.data.get(), nullptr, nullptr, 0, nullptr, nullptr, 0);
    check(cuLibraryGetKernel(&build_ptr->init_kernel, build_ptr->library, init_kernel_lowered_name.c_str()));
    check(cuLibraryGetKernel(&build_ptr->sweep_kernel, build_ptr->library, sweep_kernel_lowered_name.c_str()));

    nlohmann::json runtime_policy =
      cub::detail::ptx_json::parse("device_histogram_policy", {result.data.get(), result.size});

    using cub::detail::RuntimeHistogramAgentPolicy;
    auto histogram_policy = RuntimeHistogramAgentPolicy::from_json(runtime_policy, "HistogramPolicy");

    build_ptr->cc                  = cc;
    build_ptr->cubin               = (void*) result.data.release();
    build_ptr->cubin_size          = result.size;
    build_ptr->counter_type        = d_output_histograms.value_type;
    build_ptr->level_type          = lower_level.type;
    build_ptr->sample_type         = d_samples.value_type;
    build_ptr->num_active_channels = num_active_channels;
    build_ptr->may_overflow = false; // This is set in cccl_device_histogram_even_impl so that kernel source can access
                                     // it later.
<<<<<<< HEAD
    build_ptr->runtime_policy = new histogram::histogram_runtime_tuning_policy{histogram_policy};
=======
>>>>>>> 25b95d42
  }
  catch (const std::exception& exc)
  {
    fflush(stderr);
    printf("\nEXCEPTION in cccl_device_histogram_build(): %s\n", exc.what());
    fflush(stdout);
    error = CUDA_ERROR_UNKNOWN;
  }

  return error;
}

template <typename is_byte_sample>
CUresult cccl_device_histogram_even_impl(
  cccl_device_histogram_build_result_t build,
  void* d_temp_storage,
  size_t* temp_storage_bytes,
  cccl_iterator_t d_samples,
  cccl_iterator_t d_output_histograms,
  cccl_value_t num_output_levels,
  cccl_value_t lower_level,
  cccl_value_t upper_level,
  int64_t num_row_pixels,
  int64_t num_rows,
  int64_t row_stride_samples,
  CUstream stream)
{
  if (cccl_iterator_kind_t::CCCL_POINTER != d_output_histograms.type)
  {
    fflush(stderr);
    printf("\nERROR in cccl_device_histogram_even(): histogram parameters must be pointers (except for d_samples)\n ");
    fflush(stdout);
    return CUDA_ERROR_UNKNOWN;
  }

  CUresult error = CUDA_SUCCESS;
  bool pushed    = false;
  try
  {
    pushed = try_push_context();

    CUdevice cu_device;
    check(cuCtxGetDevice(&cu_device));

    constexpr int NUM_CHANNELS        = 1;
    constexpr int NUM_ACTIVE_CHANNELS = 1;

    // Check for overflow before type erasure (while we still have access to actual types)
    int num_bins       = *static_cast<int*>(num_output_levels.state) - 1;
    build.may_overflow = histogram::check_histogram_overflow(build, num_bins, lower_level, upper_level);

    ::cuda::std::array<indirect_arg_t*, NUM_ACTIVE_CHANNELS> d_output_histogram_arr{
      static_cast<indirect_arg_t*>(d_output_histograms.state)};
    ::cuda::std::array<int, NUM_ACTIVE_CHANNELS> num_output_levels_arr{*static_cast<int*>(num_output_levels.state)};
    indirect_arg_t upper_level_arg{upper_level};
    indirect_arg_t lower_level_arg{lower_level};

    auto exec_status = cub::DispatchHistogram<
      NUM_CHANNELS,
      NUM_ACTIVE_CHANNELS,
      indirect_arg_t, // SampleIteratorT
      indirect_arg_t, // CounterT
      indirect_arg_t, // LevelT
      OffsetT, // OffsetT
<<<<<<< HEAD
      histogram::histogram_runtime_tuning_policy, // PolicyHub
=======
      histogram::dynamic_histogram_policy_t<&histogram::get_policy>, // PolicyHub
>>>>>>> 25b95d42
      indirect_arg_t, // SampleT
      histogram::histogram_kernel_source, // KernelSource
      cub::detail::CudaDriverLauncherFactory // KernelLauncherFactory
      >::
      __dispatch_even_device_init(
        d_temp_storage,
        *temp_storage_bytes,
        d_samples,
        d_output_histogram_arr,
        num_output_levels_arr,
        lower_level_arg,
        upper_level_arg,
        num_row_pixels,
        num_rows,
        row_stride_samples,
        stream,
        is_byte_sample{},
        {build},
        cub::detail::CudaDriverLauncherFactory{cu_device, build.cc},
        *reinterpret_cast<histogram::histogram_runtime_tuning_policy*>(build.runtime_policy));

    error = static_cast<CUresult>(exec_status);
  }
  catch (const std::exception& exc)
  {
    fflush(stderr);
    printf("\nEXCEPTION in cccl_device_radix_sort(): %s\n", exc.what());
    fflush(stdout);
    error = CUDA_ERROR_UNKNOWN;
  }

  if (pushed)
  {
    CUcontext dummy;
    cuCtxPopCurrent(&dummy);
  }

  return error;
}

CUresult cccl_device_histogram_even(
  cccl_device_histogram_build_result_t build,
  void* d_temp_storage,
  size_t* temp_storage_bytes,
  cccl_iterator_t d_samples,
  cccl_iterator_t d_output_histograms,
  cccl_value_t num_output_levels,
  cccl_value_t lower_level,
  cccl_value_t upper_level,
  int64_t num_row_pixels,
  int64_t num_rows,
  int64_t row_stride_samples,
  CUstream stream)
{
  auto histogram_impl = d_samples.value_type.size == 1 ? cccl_device_histogram_even_impl<::cuda::std::true_type>
                                                       : cccl_device_histogram_even_impl<::cuda::std::false_type>;

  return histogram_impl(
    build,
    d_temp_storage,
    temp_storage_bytes,
    d_samples,
    d_output_histograms,
    num_output_levels,
    lower_level,
    upper_level,
    num_row_pixels,
    num_rows,
    row_stride_samples,
    stream);
}

CUresult cccl_device_histogram_build(
  cccl_device_histogram_build_result_t* build_ptr,
  int num_channels,
  int num_active_channels,
  cccl_iterator_t d_samples,
  int num_output_levels_val,
  cccl_iterator_t d_output_histograms,
  cccl_value_t lower_level,
  int64_t num_rows,
  int64_t row_stride_samples,
  bool is_evenly_segmented,
  int cc_major,
  int cc_minor,
  const char* cub_path,
  const char* thrust_path,
  const char* libcudacxx_path,
  const char* ctk_path)
{
  return cccl_device_histogram_build_ex(
    build_ptr,
    num_channels,
    num_active_channels,
    d_samples,
    num_output_levels_val,
    d_output_histograms,
    lower_level,
    num_rows,
    row_stride_samples,
    is_evenly_segmented,
    cc_major,
    cc_minor,
    cub_path,
    thrust_path,
    libcudacxx_path,
    ctk_path,
    nullptr);
}

CUresult cccl_device_histogram_cleanup(cccl_device_histogram_build_result_t* build_ptr)
{
  try
  {
    if (build_ptr == nullptr)
    {
      return CUDA_ERROR_INVALID_VALUE;
    }

    std::unique_ptr<char[]> cubin(reinterpret_cast<char*>(build_ptr->cubin));
    check(cuLibraryUnload(build_ptr->library));
  }
  catch (const std::exception& exc)
  {
    fflush(stderr);
    printf("\nEXCEPTION in cccl_device_histogram_cleanup(): %s\n", exc.what());
    fflush(stdout);
    return CUDA_ERROR_UNKNOWN;
  }

  return CUDA_SUCCESS;
}<|MERGE_RESOLUTION|>--- conflicted
+++ resolved
@@ -157,11 +157,7 @@
       : std::format("cuda::std::array<const {0}*, {1}>", level_t, num_active_channels);
 
   return std::format(
-<<<<<<< HEAD
-    "cub::detail::histogram::DeviceHistogramSweepKernelDeviceInit<{0}, {1}, {2}, {3}, {4}, {5}, {6}, {7}, {8}, {9}, "
-=======
     "cub::detail::histogram::DeviceHistogramSweepDeviceInitKernel<{0}, {1}, {2}, {3}, {4}, {5}, {6}, {7}, {8}, {9}, "
->>>>>>> 25b95d42
     "{10}, {11}>",
     chained_policy_t,
     privatized_smem_bins,
@@ -332,11 +328,7 @@
     // value greater than 0 (see dispatch_histogram.cuh), but we don't have this
     // information here.
     const int privatized_smem_bins =
-<<<<<<< HEAD
-      num_output_levels_val - 1 > cub::detail::histogram::MAX_PRIVATIZED_SMEM_BINS ? 0 : 256;
-=======
       num_output_levels_val - 1 > cub::detail::histogram::max_privatized_smem_bins ? 0 : 256;
->>>>>>> 25b95d42
 
     const bool is_byte_sample = d_samples.value_type.size == 1;
 
@@ -414,10 +406,7 @@
     build_ptr->num_active_channels = num_active_channels;
     build_ptr->may_overflow = false; // This is set in cccl_device_histogram_even_impl so that kernel source can access
                                      // it later.
-<<<<<<< HEAD
     build_ptr->runtime_policy = new histogram::histogram_runtime_tuning_policy{histogram_policy};
-=======
->>>>>>> 25b95d42
   }
   catch (const std::exception& exc)
   {
@@ -482,11 +471,7 @@
       indirect_arg_t, // CounterT
       indirect_arg_t, // LevelT
       OffsetT, // OffsetT
-<<<<<<< HEAD
       histogram::histogram_runtime_tuning_policy, // PolicyHub
-=======
-      histogram::dynamic_histogram_policy_t<&histogram::get_policy>, // PolicyHub
->>>>>>> 25b95d42
       indirect_arg_t, // SampleT
       histogram::histogram_kernel_source, // KernelSource
       cub::detail::CudaDriverLauncherFactory // KernelLauncherFactory

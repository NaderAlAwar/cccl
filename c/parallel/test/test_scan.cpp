--- conflicted
+++ resolved
@@ -205,11 +205,7 @@
   }
 }
 
-<<<<<<< HEAD
-TEST_CASE("Scan works with reverse input iterators", "[scan]")
-=======
 C2H_TEST("Scan works with reverse input iterators", "[scan]")
->>>>>>> 2b5bde83
 {
   const std::size_t num_items = GENERATE(1, 42, take(4, random(1 << 12, 1 << 16)));
   operation_t op              = make_operation("op", get_reduce_op(get_type_info<int>().type));
@@ -231,9 +227,6 @@
   }
 }
 
-<<<<<<< HEAD
-TEST_CASE("Scan works with reverse output iterators", "[scan]")
-=======
 C2H_TEST("Scan works with reverse input iterators", "[scan]")
 {
   const std::size_t num_items = GENERATE(1, 42, take(4, random(1 << 12, 1 << 16)));
@@ -257,7 +250,6 @@
 }
 
 C2H_TEST("Scan works with reverse output iterators", "[scan]")
->>>>>>> 2b5bde83
 {
   const int num_items = GENERATE(1, 42, take(4, random(1 << 12, 1 << 16)));
   operation_t op      = make_operation("op", get_reduce_op(get_type_info<int>().type));
@@ -280,11 +272,7 @@
   }
 }
 
-<<<<<<< HEAD
-TEST_CASE("Scan works with input and output iterators", "[scan]")
-=======
 C2H_TEST("Scan works with input and output iterators", "[scan]")
->>>>>>> 2b5bde83
 {
   const int num_items = GENERATE(1, 42, take(4, random(1 << 12, 1 << 16)));
   operation_t op      = make_operation("op", get_reduce_op(get_type_info<int>().type));

--- conflicted
+++ resolved
@@ -16,27 +16,6 @@
 // Use the CCCL compiler detection
 #define TEST_COMPILER(...)      _CCCL_COMPILER(__VA_ARGS__)
 #define TEST_CUDA_COMPILER(...) _CCCL_CUDA_COMPILER(__VA_ARGS__)
-<<<<<<< HEAD
-#define TEST_HAS_CUDA_COMPILER  _CCCL_HAS_CUDA_COMPILER
-
-// Use the CCCL diagnostic suppression
-#define TEST_DIAG_SUPPRESS_CLANG(...) _CCCL_DIAG_SUPPRESS_CLANG(__VA_ARGS__)
-#define TEST_DIAG_SUPPRESS_GCC(...)   _CCCL_DIAG_SUPPRESS_GCC(__VA_ARGS__)
-#define TEST_DIAG_SUPPRESS_NVHPC(...) _CCCL_DIAG_SUPPRESS_NVHPC(__VA_ARGS__)
-#define TEST_DIAG_SUPPRESS_MSVC(...)  _CCCL_DIAG_SUPPRESS_MSVC(__VA_ARGS__)
-#define TEST_NV_DIAG_SUPPRESS(...)    _CCCL_NV_DIAG_SUPPRESS(__VA_ARGS__)
-
-// Use the CCCL C++ dialect detection
-#define TEST_STD_VER _CCCL_STD_VER
-
-// Use the CCCL constexpr macros
-#define TEST_CONSTEXPR_CXX20 _CCCL_CONSTEXPR_CXX20
-#define TEST_CONSTEXPR_CXX23 _CCCL_CONSTEXPR_CXX23
-
-// Use the CCCL global variable hack
-#define TEST_GLOBAL_VARIABLE static _CCCL_GLOBAL_VARIABLE
-
-=======
 #define TEST_HAS_CUDA_COMPILER  _CCCL_HAS_CUDA_COMPILER()
 
 // Use the CCCL diagnostic suppression
@@ -56,7 +35,6 @@
 // Use the CCCL global variable hack
 #define TEST_GLOBAL_VARIABLE static _CCCL_GLOBAL_VARIABLE
 
->>>>>>> 4679e61c
 #if defined(_CCCL_BUILTIN_IS_CONSTANT_EVALUATED)
 #  define TEST_IS_CONSTANT_EVALUATED() cuda::std::is_constant_evaluated()
 #else
@@ -130,12 +108,7 @@
 template <class Tp>
 inline void DoNotOptimize(Tp const& value)
 {
-<<<<<<< HEAD
-  const volatile void* volatile unused = __builtin_addressof(value);
-  static_cast<void>(unused);
-=======
   [[maybe_unused]] const volatile void* volatile unused = __builtin_addressof(value);
->>>>>>> 4679e61c
   _ReadWriteBarrier();
 }
 #else // ^^^ TEST_COMPILER(MSVC) ^^^ / vvv !TEST_COMPILER(MSVC) vvv

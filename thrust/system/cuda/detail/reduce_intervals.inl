--- conflicted
+++ resolved
@@ -155,7 +155,6 @@
 
 __THRUST_DISABLE_MSVC_POSSIBLE_LOSS_OF_DATA_WARNING_BEGIN
 
-<<<<<<< HEAD
 
 template<typename ExecutionPolicy,
          typename InputIterator,
@@ -163,15 +162,7 @@
          typename BinaryFunction,
          typename Decomposition>
 __host__ __device__
-void reduce_intervals(execution_policy<ExecutionPolicy> &,
-=======
-template <typename ExecutionPolicy,
-          typename InputIterator,
-          typename OutputIterator,
-          typename BinaryFunction,
-          typename Decomposition>
 void reduce_intervals(execution_policy<ExecutionPolicy> &exec,
->>>>>>> cf50faa1
                       InputIterator input,
                       OutputIterator output,
                       BinaryFunction binary_op,

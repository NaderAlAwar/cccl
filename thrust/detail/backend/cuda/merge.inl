/*
 *  Copyright 2008-2011 NVIDIA Corporation
 *
 *  Licensed under the Apache License, Version 2.0 (the "License");
 *  you may not use this file except in compliance with the License.
 *  You may obtain a copy of the License at
 *
 *      http://www.apache.org/licenses/LICENSE-2.0
 *
 *  Unless required by applicable law or agreed to in writing, software
 *  distributed under the License is distributed on an "AS IS" BASIS,
 *  WITHOUT WARRANTIES OR CONDITIONS OF ANY KIND, either express or implied.
 *  See the License for the specific language governing permissions and
 *  limitations under the License.
 */

#include <thrust/detail/config.h>

#include <thrust/iterator/iterator_traits.h>
#include <thrust/iterator/zip_iterator.h>

#include <thrust/detail/minmax.h>
#include <thrust/detail/internal_functional.h>
#include <thrust/detail/uninitialized_array.h>
#include <thrust/detail/backend/dereference.h>
#include <thrust/detail/backend/cuda/arch.h>
#include <thrust/detail/backend/cuda/block/copy.h>
#include <thrust/detail/backend/cuda/block/merge.h>
#include <thrust/detail/backend/cuda/extern_shared_ptr.h>
#include <thrust/detail/backend/cuda/detail/get_set_operation_splitter_ranks.h>
<<<<<<< HEAD
#include <thrust/iterator/zip_iterator.h>
#include <thrust/detail/internal_functional.h>
#include <thrust/detail/temporary_array.h>
#include <thrust/system/cuda/detail/tag.h>
=======
#include <thrust/detail/backend/cuda/detail/launch_closure.h>
>>>>>>> 7f39476b

namespace thrust
{
namespace detail
{
namespace backend
{
namespace cuda
{

namespace merge_detail
{

template<typename T1, typename T2>
T1 ceil_div(T1 up, T2 down)
{
  T1 div = up / down;
  T1 rem = up % down;
  return (rem != 0) ? div + 1 : div;
}

template<unsigned int N>
  struct static_align_size_to_int
{
  static const unsigned int value = (N / sizeof(int)) + ((N % sizeof(int)) ? 1 : 0);
};

__host__ __device__
inline unsigned int align_size_to_int(unsigned int N)
{
  return (N / sizeof(int)) + ((N % sizeof(int)) ? 1 : 0);
}

template<typename RandomAccessIterator1,
         typename RandomAccessIterator2,
         typename RandomAccessIterator5>
unsigned int get_merge_kernel_per_block_dynamic_smem_usage(unsigned int block_size)
{
  typedef typename thrust::iterator_value<RandomAccessIterator1>::type value_type1;
  typedef typename thrust::iterator_value<RandomAccessIterator2>::type value_type2;
  typedef typename thrust::iterator_value<RandomAccessIterator5>::type value_type5;

  // merge_kernel allocates memory aligned to int
  const unsigned int array_size1 = align_size_to_int(block_size * sizeof(value_type1));
  const unsigned int array_size2 = align_size_to_int(block_size * sizeof(value_type2));
  const unsigned int array_size3 = align_size_to_int(2 * block_size * sizeof(value_type5));

  return sizeof(int) * (array_size1 + array_size2 + array_size3);
} // end get_merge_kernel_per_block_dynamic_smem_usage()


template<typename RandomAccessIterator1,
         typename RandomAccessIterator2, 
         typename RandomAccessIterator3,
         typename RandomAccessIterator4,
         typename RandomAccessIterator5,
         typename StrictWeakOrdering,
         typename Size,
         typename Context>
struct merge_closure
{
  const RandomAccessIterator1 first1;
  const RandomAccessIterator1 last1;
  const RandomAccessIterator2 first2;
  const RandomAccessIterator2 last2;
  RandomAccessIterator3 splitter_ranks1;
  RandomAccessIterator4 splitter_ranks2;
  const RandomAccessIterator5 result;
  StrictWeakOrdering comp;
  Size num_merged_partitions;
  Context context;

  typedef Context context_type;

  merge_closure(const RandomAccessIterator1 first1, 
                const RandomAccessIterator1 last1,
                const RandomAccessIterator2 first2,
                const RandomAccessIterator2 last2,
                RandomAccessIterator3 splitter_ranks1,
                RandomAccessIterator4 splitter_ranks2,
                const RandomAccessIterator5 result,
                StrictWeakOrdering comp,
                Size num_merged_partitions,
                Context context = Context())
    : first1(first1), last1(last1), first2(first2), last2(last2),
      splitter_ranks1(splitter_ranks1), splitter_ranks2(splitter_ranks2),
      result(result), comp(comp), num_merged_partitions(num_merged_partitions),
      context(context)
  {}

  __device__ __thrust_forceinline__
  void operator()(void)
  {
    typedef typename thrust::iterator_value<RandomAccessIterator1>::type value_type1;
    typedef typename thrust::iterator_value<RandomAccessIterator2>::type value_type2;
    typedef typename thrust::iterator_value<RandomAccessIterator5>::type value_type5;

    // allocate shared storage
    const unsigned int array_size1 = align_size_to_int(context.block_dimension() * sizeof(value_type1));
    const unsigned int array_size2 = align_size_to_int(context.block_dimension() * sizeof(value_type2));
    const unsigned int array_size3 = align_size_to_int(2 * context.block_dimension() * sizeof(value_type5));
    int *_shared1 = extern_shared_ptr<int>();
    int *_shared2 = _shared1 + array_size1;
    int *_result  = _shared2 + array_size2;

    value_type1 *s_input1 = reinterpret_cast<value_type1*>(_shared1);
    value_type2 *s_input2 = reinterpret_cast<value_type2*>(_shared2);
    value_type5 *s_result = reinterpret_cast<value_type5*>(_result);

    // advance splitter iterators
    splitter_ranks1 += context.block_index();
    splitter_ranks2 += context.block_index();

    for(Size partition_idx = context.block_index();
        partition_idx < num_merged_partitions;
        partition_idx   += context.grid_dimension(),
        splitter_ranks1 += context.grid_dimension(),
        splitter_ranks2 += context.grid_dimension())
    {
      RandomAccessIterator1 input_begin1 = first1;
      RandomAccessIterator1 input_end1   = last1;
      RandomAccessIterator2 input_begin2 = first2;
      RandomAccessIterator2 input_end2   = last2;

      RandomAccessIterator5 output_begin = result;

      // find the end of the input if this is not the last block
      // the end of merged partition i is at splitter_ranks1[i] + splitter_ranks2[i]
      if(partition_idx != num_merged_partitions - 1)
      {
        RandomAccessIterator3 rank1 = splitter_ranks1;
        RandomAccessIterator4 rank2 = splitter_ranks2;

        input_end1 = first1 + dereference(rank1);
        input_end2 = first2 + dereference(rank2);
      }

      // find the beginning of the input and output if this is not the first partition
      // merged partition i begins at splitter_ranks1[i-1] + splitter_ranks2[i-1]
      if(partition_idx != 0)
      {
        RandomAccessIterator3 rank1 = splitter_ranks1;
        --rank1;
        RandomAccessIterator4 rank2 = splitter_ranks2;
        --rank2;

        // advance the input to point to the beginning
        input_begin1 += dereference(rank1);
        input_begin2 += dereference(rank2);

        // advance the result to point to the beginning of the output
        output_begin += dereference(rank1);
        output_begin += dereference(rank2);
      }

      if(input_begin1 < input_end1 && input_begin2 < input_end2)
      {
        typedef typename thrust::iterator_difference<RandomAccessIterator1>::type difference1;

        typedef typename thrust::iterator_difference<RandomAccessIterator2>::type difference2;

        // load the first segment
        difference1 s_input1_size = thrust::min<difference1>(context.block_dimension(), input_end1 - input_begin1);

        cuda::block::copy(context, input_begin1, input_begin1 + s_input1_size, s_input1);
        input_begin1 += s_input1_size;

        // load the second segment
        difference2 s_input2_size = thrust::min<difference2>(context.block_dimension(), input_end2 - input_begin2);

        cuda::block::copy(context, input_begin2, input_begin2 + s_input2_size, s_input2);
        input_begin2 += s_input2_size;

        context.barrier();

        cuda::block::merge(context,
                           s_input1, s_input1 + s_input1_size,
                           s_input2, s_input2 + s_input2_size,
                           s_result,
                           comp);

        context.barrier();

        // store to gmem
        output_begin = cuda::block::copy(context, s_result, s_result + s_input1_size + s_input2_size, output_begin);
      }

      // simply copy any remaining input
      cuda::block::copy(context, input_begin2, input_end2, cuda::block::copy(context, input_begin1, input_end1, output_begin));
    } // end for partition
  }
}; // end merge_closure


template<typename RandomAccessIterator1,
         typename RandomAccessIterator2,
         typename RandomAccessIterator3,
         typename RandomAccessIterator4,
         typename Compare,
         typename Size1,
         typename Size2,
         typename Size3>
  void get_merge_splitter_ranks(RandomAccessIterator1 first1,
                                RandomAccessIterator1 last1,
                                RandomAccessIterator2 first2,
                                RandomAccessIterator2 last2,
                                RandomAccessIterator3 splitter_ranks1,
                                RandomAccessIterator4 splitter_ranks2,
                                Compare comp,
                                Size1 partition_size,
                                Size2 num_splitters_from_range1,
                                Size3 num_splitters_from_range2)
{
  typedef typename thrust::iterator_difference<RandomAccessIterator1>::type difference1;
  typedef typename thrust::iterator_difference<RandomAccessIterator2>::type difference2;

  const difference1 num_elements1 = last1 - first1;
  const difference2 num_elements2 = last2 - first2;

  // zip up the ranges with a counter to disambiguate repeated elements during rank-finding
  typedef thrust::tuple<RandomAccessIterator1,thrust::counting_iterator<difference1> > iterator_tuple1;
  typedef thrust::tuple<RandomAccessIterator2,thrust::counting_iterator<difference2> > iterator_tuple2;
  typedef thrust::zip_iterator<iterator_tuple1> iterator_and_counter1;
  typedef thrust::zip_iterator<iterator_tuple2> iterator_and_counter2;

  iterator_and_counter1 first_and_counter1 =
    thrust::make_zip_iterator(thrust::make_tuple(first1, thrust::make_counting_iterator<difference1>(0)));
  iterator_and_counter1 last_and_counter1 = first_and_counter1 + num_elements1;

  // make the second range begin counting at num_elements1 so they sort after elements from the first range when ambiguous
  iterator_and_counter2 first_and_counter2 =
    thrust::make_zip_iterator(thrust::make_tuple(first2, thrust::make_counting_iterator<difference2>(num_elements1)));
  iterator_and_counter2 last_and_counter2 = first_and_counter2 + num_elements2;

  // take into account the tuples when comparing
  typedef compare_first_less_second<Compare> splitter_compare;

  using namespace thrust::detail::backend::cuda::detail;
  return get_set_operation_splitter_ranks(first_and_counter1, last_and_counter1,
                                          first_and_counter2, last_and_counter2,
                                          splitter_ranks1,
                                          splitter_ranks2,
                                          splitter_compare(comp),
                                          partition_size,
                                          num_splitters_from_range1,
                                          num_splitters_from_range2);
} // end get_merge_splitter_ranks()


} // end namespace merge_detail


template<typename RandomAccessIterator1,
         typename RandomAccessIterator2, 
	 typename RandomAccessIterator3,
         typename Compare>
RandomAccessIterator3 merge(tag,
                            RandomAccessIterator1 first1,
                            RandomAccessIterator1 last1,
                            RandomAccessIterator2 first2,
                            RandomAccessIterator2 last2,
                            RandomAccessIterator3 result,
                            Compare comp)
{
  typedef typename thrust::iterator_difference<RandomAccessIterator1>::type difference1;
  typedef typename thrust::iterator_difference<RandomAccessIterator2>::type difference2;

  const difference1 num_elements1 = last1 - first1;
  const difference2 num_elements2 = last2 - first2;

  // check for trivial problem
  if(num_elements1 == 0 && num_elements2 == 0)
    return result;
  else if(num_elements2 == 0)
    return thrust::copy(first1, last1, result);
  else if(num_elements1 == 0)
    return thrust::copy(first2, last2, result);

  using namespace merge_detail;
  using namespace thrust::detail;

  typedef typename thrust::iterator_value<RandomAccessIterator1>::type value_type;

  typedef cuda::detail::blocked_thread_array Context;
  typedef merge_closure<RandomAccessIterator1,
                        RandomAccessIterator2,
                        typename uninitialized_array<difference1,cuda_device_space_tag>::iterator,
                        typename uninitialized_array<difference2,cuda_device_space_tag>::iterator,
                        RandomAccessIterator3,
                        Compare,
                        size_t,
                        Context> Closure;
  
  arch::function_attributes_t attributes = thrust::detail::backend::cuda::detail::closure_attributes<Closure>();
  arch::device_properties_t   properties = thrust::detail::backend::cuda::arch::device_properties();

  
  // prefer large blocks to keep the partitions as large as possible
  const size_t block_size =
<<<<<<< HEAD
    arch::max_blocksize_subject_to_smem_usage(merge_kernel<
                                                RandomAccessIterator1,
                                                RandomAccessIterator2,
                                                typename temporary_array<difference1,cuda::tag>::iterator,
                                                typename temporary_array<difference2,cuda::tag>::iterator,
                                                RandomAccessIterator3,
                                                Compare,
                                                size_t
                                              >,
=======
    arch::max_blocksize_subject_to_smem_usage(properties, attributes,
>>>>>>> 7f39476b
                                              get_merge_kernel_per_block_dynamic_smem_usage<
                                                RandomAccessIterator1,
                                                RandomAccessIterator2,
                                                RandomAccessIterator3
                                              >);

  const size_t partition_size = block_size;
  const difference1 num_partitions1 = ceil_div(num_elements1, partition_size);
  const difference1 num_splitters_from_range1 = num_partitions1 - 1;

  const difference2 num_partitions2 = ceil_div(num_elements2, partition_size);
  const difference2 num_splitters_from_range2 = num_partitions2 - 1;

  size_t num_merged_partitions = num_splitters_from_range1 + num_splitters_from_range2 + 1;

  // allocate storage for splitter ranks
  temporary_array<difference1, cuda::tag> splitter_ranks1(num_splitters_from_range1 + num_splitters_from_range2);
  temporary_array<difference2, cuda::tag> splitter_ranks2(num_splitters_from_range1 + num_splitters_from_range2);

  // select some splitters and find the rank of each splitter in the other range
  // XXX it's possible to fuse rank-finding with the merge_kernel below
  //     this eliminates the temporary buffers splitter_ranks1 & splitter_ranks2
  //     but this spills to lmem and causes a 10x speeddown
  get_merge_splitter_ranks(first1,last1,
                           first2,last2,
                           splitter_ranks1.begin(),
                           splitter_ranks2.begin(),
                           comp,
                           partition_size,
                           num_splitters_from_range1,
                           num_splitters_from_range2);

  // maximize the number of blocks we can launch
  size_t max_blocks = properties.maxGridSize[0];
  size_t num_blocks = thrust::min(num_merged_partitions, max_blocks);
  size_t dynamic_smem_size = get_merge_kernel_per_block_dynamic_smem_usage<RandomAccessIterator1,RandomAccessIterator2,RandomAccessIterator3>(block_size);

  cuda::detail::launch_closure
    (Closure(first1, last1,
             first2, last2,
             splitter_ranks1.begin(),
             splitter_ranks2.begin(),
             result, 
             comp,
             num_merged_partitions),
     num_blocks, block_size, dynamic_smem_size);

  return result + num_elements1 + num_elements2;
} // end merge

} // end namespace cuda
} // end namespace backend
} // end namespace detail
} // end namespace thrust
<|MERGE_RESOLUTION|>--- conflicted
+++ resolved
@@ -21,21 +21,15 @@
 
 #include <thrust/detail/minmax.h>
 #include <thrust/detail/internal_functional.h>
-#include <thrust/detail/uninitialized_array.h>
 #include <thrust/detail/backend/dereference.h>
 #include <thrust/detail/backend/cuda/arch.h>
 #include <thrust/detail/backend/cuda/block/copy.h>
 #include <thrust/detail/backend/cuda/block/merge.h>
 #include <thrust/detail/backend/cuda/extern_shared_ptr.h>
 #include <thrust/detail/backend/cuda/detail/get_set_operation_splitter_ranks.h>
-<<<<<<< HEAD
-#include <thrust/iterator/zip_iterator.h>
 #include <thrust/detail/internal_functional.h>
-#include <thrust/detail/temporary_array.h>
 #include <thrust/system/cuda/detail/tag.h>
-=======
 #include <thrust/detail/backend/cuda/detail/launch_closure.h>
->>>>>>> 7f39476b
 
 namespace thrust
 {
@@ -322,8 +316,8 @@
   typedef cuda::detail::blocked_thread_array Context;
   typedef merge_closure<RandomAccessIterator1,
                         RandomAccessIterator2,
-                        typename uninitialized_array<difference1,cuda_device_space_tag>::iterator,
-                        typename uninitialized_array<difference2,cuda_device_space_tag>::iterator,
+                        typename temporary_array<difference1,cuda::tag>::iterator,
+                        typename temporary_array<difference2,cuda::tag>::iterator,
                         RandomAccessIterator3,
                         Compare,
                         size_t,
@@ -335,19 +329,7 @@
   
   // prefer large blocks to keep the partitions as large as possible
   const size_t block_size =
-<<<<<<< HEAD
-    arch::max_blocksize_subject_to_smem_usage(merge_kernel<
-                                                RandomAccessIterator1,
-                                                RandomAccessIterator2,
-                                                typename temporary_array<difference1,cuda::tag>::iterator,
-                                                typename temporary_array<difference2,cuda::tag>::iterator,
-                                                RandomAccessIterator3,
-                                                Compare,
-                                                size_t
-                                              >,
-=======
     arch::max_blocksize_subject_to_smem_usage(properties, attributes,
->>>>>>> 7f39476b
                                               get_merge_kernel_per_block_dynamic_smem_usage<
                                                 RandomAccessIterator1,
                                                 RandomAccessIterator2,

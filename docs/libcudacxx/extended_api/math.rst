--- conflicted
+++ resolved
@@ -11,10 +11,7 @@
    math/round_up
    math/round_down
    math/ilog
-<<<<<<< HEAD
-=======
    math/uabs
->>>>>>> 4679e61c
 
 .. list-table::
    :widths: 25 45 30 30
@@ -48,13 +45,9 @@
    * - :ref:`ilog10 <libcudacxx-extended-api-math-ilog>`
      - Integer logarithm to the base 10
      - CCCL 3.0.0
-<<<<<<< HEAD
-     - CUDA 13.0
-=======
      - CUDA 13.0
 
    * - :ref:`uabs <libcudacxx-extended-api-math-uabs>`
      - Unsigned absolute value
      - CCCL 3.1.0
-     - CUDA 13.1
->>>>>>> 4679e61c
+     - CUDA 13.1
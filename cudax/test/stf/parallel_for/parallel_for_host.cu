//===----------------------------------------------------------------------===//
//
// Part of CUDASTF in CUDA C++ Core Libraries,
// under the Apache License v2.0 with LLVM Exceptions.
// See https://llvm.org/LICENSE.txt for license information.
// SPDX-License-Identifier: Apache-2.0 WITH LLVM-exception
// SPDX-FileCopyrightText: Copyright (c) 2022-2024 NVIDIA CORPORATION & AFFILIATES.
//
//===----------------------------------------------------------------------===//

#include <cuda/experimental/stf.cuh>

using namespace cuda::experimental::stf;

int main()
{
  context ctx;

  int nqpoints = 3;
  auto ltoken  = ctx.logical_token();

<<<<<<< HEAD
  ctx.parallel_for(exec_place::host(), box(5), ltoken.read())->*[nqpoints] __host__ __device__(size_t, void_interface) {
=======
  ctx.parallel_for(exec_place::host(), box(5), ltoken.read())->*[nqpoints] __host__(size_t, void_interface) {
>>>>>>> 4679e61c
    _CCCL_ASSERT(nqpoints == 3, "invalid value");
  };

  ctx.finalize();
}<|MERGE_RESOLUTION|>--- conflicted
+++ resolved
@@ -19,11 +19,7 @@
   int nqpoints = 3;
   auto ltoken  = ctx.logical_token();
 
-<<<<<<< HEAD
-  ctx.parallel_for(exec_place::host(), box(5), ltoken.read())->*[nqpoints] __host__ __device__(size_t, void_interface) {
-=======
   ctx.parallel_for(exec_place::host(), box(5), ltoken.read())->*[nqpoints] __host__(size_t, void_interface) {
->>>>>>> 4679e61c
     _CCCL_ASSERT(nqpoints == 3, "invalid value");
   };
 

//===----------------------------------------------------------------------===//
//
// Part of CUDA Experimental in CUDA C++ Core Libraries,
// under the Apache License v2.0 with LLVM Exceptions.
// See https://llvm.org/LICENSE.txt for license information.
// SPDX-License-Identifier: Apache-2.0 WITH LLVM-exception
// SPDX-FileCopyrightText: Copyright (c) 2024 NVIDIA CORPORATION & AFFILIATES.
//
//===----------------------------------------------------------------------===//

#include "common.cuh"

TEST_CASE("1d Copy", "[data_manipulation]")
{
  cudax::stream _stream;

  SECTION("Device resource")
  {
    cudax::device_memory_resource device_resource;
    std::vector<int> host_vector(buffer_size);

    {
      cudax::uninitialized_async_buffer<int, cuda::mr::device_accessible> buffer(device_resource, _stream, buffer_size);
      cudax::fill_bytes(_stream, buffer, fill_byte);

      cudax::copy_bytes(_stream, buffer, host_vector);
      check_result_and_erase(_stream, host_vector);

      cudax::copy_bytes(_stream, std::move(buffer), host_vector);
      check_result_and_erase(_stream, host_vector);
    }
    {
      cudax::uninitialized_async_buffer<int, cuda::mr::device_accessible> not_yet_const_buffer(
        device_resource, _stream, buffer_size);
      cudax::fill_bytes(_stream, not_yet_const_buffer, fill_byte);

      const auto& const_buffer = not_yet_const_buffer;

      cudax::copy_bytes(_stream, const_buffer, host_vector);
      check_result_and_erase(_stream, host_vector);

      cudax::copy_bytes(_stream, const_buffer, cuda::std::span(host_vector));
      check_result_and_erase(_stream, host_vector);
    }
  }

  SECTION("Host and managed resource")
  {
    cudax::managed_memory_resource managed_resource;
    cudax::legacy_pinned_memory_resource host_resource;

    {
      cudax::uninitialized_buffer<int, cuda::mr::host_accessible> host_buffer(host_resource, buffer_size);
      cudax::uninitialized_buffer<int, cuda::mr::device_accessible> device_buffer(managed_resource, buffer_size);

      cudax::fill_bytes(_stream, host_buffer, fill_byte);

      cudax::copy_bytes(_stream, host_buffer, device_buffer);
      check_result_and_erase(_stream, device_buffer);

      cudax::copy_bytes(_stream, cuda::std::span(host_buffer), device_buffer);
      check_result_and_erase(_stream, device_buffer);
    }

    {
      cudax::uninitialized_buffer<int, cuda::mr::host_accessible> not_yet_const_host_buffer(host_resource, buffer_size);
      cudax::uninitialized_buffer<int, cuda::mr::device_accessible> device_buffer(managed_resource, buffer_size);
      cudax::fill_bytes(_stream, not_yet_const_host_buffer, fill_byte);

      const auto& const_host_buffer = not_yet_const_host_buffer;

      cudax::copy_bytes(_stream, const_host_buffer, device_buffer);
      check_result_and_erase(_stream, device_buffer);

      cudax::copy_bytes(_stream, cuda::std::span(const_host_buffer), device_buffer);
      check_result_and_erase(_stream, device_buffer);
    }
  }
  SECTION("Launch transform")
  {
    cudax::legacy_pinned_memory_resource host_resource;
    cudax::weird_buffer input(host_resource, buffer_size);
    cudax::weird_buffer output(host_resource, buffer_size);

    memset(input.data, fill_byte, input.size * sizeof(int));

    cudax::copy_bytes(_stream, input, output);
    check_result_and_erase(_stream, cuda::std::span(output.data, output.size));
  }

  SECTION("Asymmetric size")
  {
    cudax::legacy_pinned_memory_resource host_resource;
    cudax::uninitialized_buffer<int, cuda::mr::host_accessible> host_buffer(host_resource, 1);
    cudax::fill_bytes(_stream, host_buffer, fill_byte);

    ::std::vector<int> vec(buffer_size, 0xbeef);

    cudax::copy_bytes(_stream, host_buffer, vec);
    _stream.wait();

    CUDAX_REQUIRE(vec[0] == get_expected_value(fill_byte));
    CUDAX_REQUIRE(vec[1] == 0xbeef);
  }
}

template <typename SrcLayout = cuda::std::layout_right,
          typename DstLayout = SrcLayout,
          typename SrcExtents,
          typename DstExtents>
void test_mdspan_copy_bytes(
  cudax::stream_ref stream, SrcExtents src_extents = SrcExtents(), DstExtents dst_extents = DstExtents())
{
  auto src_buffer = make_buffer_for_mdspan<SrcLayout>(src_extents, 1);
  auto dst_buffer = make_buffer_for_mdspan<DstLayout>(dst_extents, 0);

  cuda::std::mdspan<int, SrcExtents, SrcLayout> src(src_buffer.data(), src_extents);
  cuda::std::mdspan<int, DstExtents, DstLayout> dst(dst_buffer.data(), dst_extents);

  for (int i = 0; i < static_cast<int>(src.extent(1)); i++)
  {
    src(0, i) = i;
  }

  cudax::copy_bytes(stream, std::move(src), dst);
  stream.wait();

  for (int i = 0; i < static_cast<int>(dst.extent(1)); i++)
  {
    CUDAX_CHECK(dst(0, i) == i);
  }
}

TEST_CASE("Mdspan copy", "[data_manipulation]")
{
  cudax::stream stream;

  SECTION("Different extents")
  {
    auto static_extents = cuda::std::extents<size_t, 3, 4>();
    test_mdspan_copy_bytes(stream, static_extents, static_extents);
    test_mdspan_copy_bytes<cuda::std::layout_left>(stream, static_extents, static_extents);

    auto dynamic_extents = cuda::std::dextents<size_t, 2>(3, 4);
    test_mdspan_copy_bytes(stream, dynamic_extents, dynamic_extents);
    test_mdspan_copy_bytes(stream, static_extents, dynamic_extents);
    test_mdspan_copy_bytes<cuda::std::layout_left>(stream, static_extents, dynamic_extents);

    auto mixed_extents = cuda::std::extents<int, cuda::std::dynamic_extent, 4>(3);
    test_mdspan_copy_bytes(stream, dynamic_extents, mixed_extents);
    test_mdspan_copy_bytes(stream, mixed_extents, static_extents);
    test_mdspan_copy_bytes<cuda::std::layout_left>(stream, mixed_extents, static_extents);
  }

  SECTION("Launch transform")
  {
<<<<<<< HEAD
    auto host_resource = cudax::pinned_memory_resource{};
=======
    auto host_resource = cudax::legacy_pinned_memory_resource{};
>>>>>>> 4679e61c
    auto mixed_extents =
      cuda::std::extents<size_t, 1024, cuda::std::dynamic_extent, 2, cuda::std::dynamic_extent>(1024, 2);
    [[maybe_unused]] auto static_extents = cuda::std::extents<size_t, 1024, 1024, 2, 2>();
    auto mdspan_buffer                   = make_buffer_for_mdspan(mixed_extents, 1);
    cuda::std::mdspan<int, decltype(mixed_extents)> mdspan(mdspan_buffer.data(), mixed_extents);
    cudax::weird_buffer<cuda::std::mdspan<int, decltype(static_extents)>> buffer{
      host_resource, mdspan.mapping().required_span_size()};

    cudax::copy_bytes(stream, mdspan, buffer);
    stream.wait();
    CUDAX_REQUIRE(!memcmp(mdspan_buffer.data(), buffer.data, mdspan_buffer.size()));
  }
}

TEST_CASE("Non exhaustive mdspan copy_bytes", "[data_manipulation]")
{
  cudax::stream stream;
  {
    auto fake_strided_mdspan = create_fake_strided_mdspan();

    try
    {
      cudax::copy_bytes(stream, fake_strided_mdspan, fake_strided_mdspan);
    }
    catch (const ::std::invalid_argument& e)
    {
      CHECK(e.what() == ::std::string("copy_bytes supports only exhaustive mdspans"));
    }
  }
}<|MERGE_RESOLUTION|>--- conflicted
+++ resolved
@@ -154,11 +154,7 @@
 
   SECTION("Launch transform")
   {
-<<<<<<< HEAD
-    auto host_resource = cudax::pinned_memory_resource{};
-=======
     auto host_resource = cudax::legacy_pinned_memory_resource{};
->>>>>>> 4679e61c
     auto mixed_extents =
       cuda::std::extents<size_t, 1024, cuda::std::dynamic_extent, 2, cuda::std::dynamic_extent>(1024, 2);
     [[maybe_unused]] auto static_extents = cuda::std::extents<size_t, 1024, 1024, 2, 2>();

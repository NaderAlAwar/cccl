//===----------------------------------------------------------------------===//
//
// Part of CUDA Experimental in CUDA C++ Core Libraries,
// under the Apache License v2.0 with LLVM Exceptions.
// See https://llvm.org/LICENSE.txt for license information.
// SPDX-License-Identifier: Apache-2.0 WITH LLVM-exception
// SPDX-FileCopyrightText: Copyright (c) 2024 NVIDIA CORPORATION & AFFILIATES.
//
//===----------------------------------------------------------------------===//

#ifndef _CUDAX__MEMORY_RESOURCE_CUDA_DEVICE_MEMORY_RESOURCE
#define _CUDAX__MEMORY_RESOURCE_CUDA_DEVICE_MEMORY_RESOURCE

#include <cuda/std/detail/__config>

#if defined(_CCCL_IMPLICIT_SYSTEM_HEADER_GCC)
#  pragma GCC system_header
#elif defined(_CCCL_IMPLICIT_SYSTEM_HEADER_CLANG)
#  pragma clang system_header
#elif defined(_CCCL_IMPLICIT_SYSTEM_HEADER_MSVC)
#  pragma system_header
#endif // no system header

#if _CCCL_CUDA_COMPILER(CLANG)
#  include <cuda_runtime.h>
#  include <cuda_runtime_api.h>
#endif // _CCCL_CUDA_COMPILER(CLANG)

#include <cuda/__memory_resource/get_property.h>
#include <cuda/__memory_resource/properties.h>
#include <cuda/std/__concepts/concept_macros.h>
#include <cuda/std/__cuda/api_wrapper.h>

#include <cuda/experimental/__memory_resource/device_memory_pool.cuh>
#include <cuda/experimental/__memory_resource/memory_resource_base.cuh>

//! @file
//! The \c device_memory_pool class provides an asynchronous memory resource that allocates device memory in stream
//! order.
namespace cuda::experimental
{

//! @rst
//! .. _cudax-memory-resource-async:
//!
//! Stream ordered memory resource
//! ------------------------------
//!
//! ``device_memory_resource`` uses `cudaMallocFromPoolAsync / cudaFreeAsync
//! <https://docs.nvidia.com/cuda/cuda-runtime-api/group__CUDART__MEMORY__POOLS.html>`__ for allocation/deallocation. A
//! ``device_memory_resource`` is a thin wrapper around a \c cudaMemPool_t.
//!
//! .. warning::
//!
//!    ``device_memory_resource`` does not own the pool and it is the responsibility of the user to ensure that the
//!    lifetime of the pool exceeds the lifetime of the ``device_memory_resource``.
//!
//! @endrst
class device_memory_resource : public __memory_resource_base
{
private:
  //! @brief  Returns the default ``cudaMemPool_t`` from the specified device.
  //! @throws cuda_error if retrieving the default ``cudaMemPool_t`` fails.
  //! @returns The default memory pool of the specified device.
<<<<<<< HEAD
  _CCCL_NODISCARD static ::cudaMemPool_t __get_default_device_mem_pool(const int __device_id)
=======
  [[nodiscard]] static ::cudaMemPool_t __get_default_device_mem_pool(const int __device_id)
>>>>>>> 4679e61c
  {
    ::cuda::experimental::__verify_device_supports_stream_ordered_allocations(__device_id);

    ::cudaMemPool_t __pool;
    _CCCL_TRY_CUDA_API(
      ::cudaDeviceGetDefaultMemPool, "Failed to call cudaDeviceGetDefaultMemPool", &__pool, __device_id);
    return __pool;
  }

public:
  //! @brief Default constructs the device_memory_resource using the default \c cudaMemPool_t of the default device.
  //! @throws cuda_error if retrieving the default \c cudaMemPool_t fails.
  device_memory_resource()
      : __memory_resource_base(__get_default_device_mem_pool(0))
  {}

  //! @brief Constructs a device_memory_resource using the default \c cudaMemPool_t of a given device.
  //! @throws cuda_error if retrieving the default \c cudaMemPool_t fails.
  explicit device_memory_resource(::cuda::experimental::device_ref __device)
      : __memory_resource_base(__get_default_device_mem_pool(__device.get()))
  {}

  device_memory_resource(int)                   = delete;
  device_memory_resource(_CUDA_VSTD::nullptr_t) = delete;

  //! @brief  Constructs the device_memory_resource from a \c cudaMemPool_t.
  //! @param __pool The \c cudaMemPool_t used to allocate memory.
  explicit device_memory_resource(::cudaMemPool_t __pool) noexcept
      : __memory_resource_base(__pool)
  {}

  //! @brief  Constructs the device_memory_resource from a \c device_memory_pool by calling get().
  //! @param __pool The \c device_memory_pool used to allocate memory.
  explicit device_memory_resource(device_memory_pool& __pool) noexcept
      : __memory_resource_base(__pool.get())
  {}

#ifndef _CCCL_DOXYGEN_INVOKED // Do not document
  //! @brief Enables the \c device_accessible property for \c device_memory_resource.
  //! @relates device_memory_resource
  friend constexpr void get_property(device_memory_resource const&, device_accessible) noexcept {}
#endif // _CCCL_DOXYGEN_INVOKED
};
static_assert(_CUDA_VMR::resource_with<device_memory_resource, device_accessible>, "");
} // namespace cuda::experimental

#endif //_CUDAX__MEMORY_RESOURCE_CUDA_DEVICE_MEMORY_RESOURCE<|MERGE_RESOLUTION|>--- conflicted
+++ resolved
@@ -62,11 +62,7 @@
   //! @brief  Returns the default ``cudaMemPool_t`` from the specified device.
   //! @throws cuda_error if retrieving the default ``cudaMemPool_t`` fails.
   //! @returns The default memory pool of the specified device.
-<<<<<<< HEAD
-  _CCCL_NODISCARD static ::cudaMemPool_t __get_default_device_mem_pool(const int __device_id)
-=======
   [[nodiscard]] static ::cudaMemPool_t __get_default_device_mem_pool(const int __device_id)
->>>>>>> 4679e61c
   {
     ::cuda::experimental::__verify_device_supports_stream_ordered_allocations(__device_id);
 

--- conflicted
+++ resolved
@@ -586,11 +586,7 @@
     else if constexpr (is_extended_host_device_lambda_closure_type)
     {
       // Can run on both - decide dynamically
-<<<<<<< HEAD
-      if (e_place == exec_place::host())
-=======
       if (e_place.is_host())
->>>>>>> 4679e61c
       {
         return do_parallel_for_host(::std::forward<Fun>(f), shape, t);
       }
@@ -599,21 +595,13 @@
     else if constexpr (is_extended_device_lambda_closure_type)
     {
       // Lambda can run only on device - make sure they're not trying it on the host
-<<<<<<< HEAD
-      EXPECT(e_place != exec_place::host(), "Attempt to run a device function on the host.");
-=======
       EXPECT(!e_place.is_host(), "Attempt to run a device function on the host.");
->>>>>>> 4679e61c
       // Fall through for the device implementation
     }
     else
     {
       // Lambda can run only on the host - make sure they're not trying it elsewhere
-<<<<<<< HEAD
-      EXPECT(e_place == exec_place::host(), "Attempt to run a host function on a device.");
-=======
       EXPECT(e_place.is_host(), "Attempt to run a host function on a device.");
->>>>>>> 4679e61c
       return do_parallel_for_host(::std::forward<Fun>(f), shape, t);
     }
 

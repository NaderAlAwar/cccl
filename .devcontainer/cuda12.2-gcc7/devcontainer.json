{
  "shutdownAction": "stopContainer",
  "image": "rapidsai/devcontainers:23.10-cpp-gcc7-cuda12.2-ubuntu20.04",
  "hostRequirements": {
    "gpu": true
  },
  "initializeCommand": [
    "/bin/bash",
    "-c",
    "mkdir -m 0755 -p ${localWorkspaceFolder}/.{aws,cache,config}"
  ],
  "containerEnv": {
    "SCCACHE_REGION": "us-east-2",
    "SCCACHE_BUCKET": "rapids-sccache-devs",
    "VAULT_HOST": "https://vault.ops.k8s.rapids.ai",
    "HISTFILE": "${containerWorkspaceFolder}/.cache/._bash_history",
    "DEVCONTAINER_NAME": "cuda12.2-gcc7",
<<<<<<< HEAD
    "CCCL_BUILD_INFIX": "cuda12.2-gcc7"
=======
    "CCCL_CUDA_VERSION": "12.2",
    "CCCL_HOST_COMPILER": "gcc",
    "CCCL_HOST_COMPILER_VERSION": "7"
>>>>>>> df0c9ffc
  },
  "workspaceFolder": "/home/coder/${localWorkspaceFolderBasename}",
  "workspaceMount": "source=${localWorkspaceFolder},target=/home/coder/${localWorkspaceFolderBasename},type=bind,consistency=consistent",
  "mounts": [
    "source=${localWorkspaceFolder}/.aws,target=/home/coder/.aws,type=bind,consistency=consistent",
    "source=${localWorkspaceFolder}/.cache,target=/home/coder/.cache,type=bind,consistency=consistent",
    "source=${localWorkspaceFolder}/.config,target=/home/coder/.config,type=bind,consistency=consistent"
  ],
  "customizations": {
    "vscode": {
      "extensions": [
        "llvm-vs-code-extensions.vscode-clangd"
      ]
    }
  },
  "name": "cuda12.2-gcc7"
}<|MERGE_RESOLUTION|>--- conflicted
+++ resolved
@@ -15,13 +15,10 @@
     "VAULT_HOST": "https://vault.ops.k8s.rapids.ai",
     "HISTFILE": "${containerWorkspaceFolder}/.cache/._bash_history",
     "DEVCONTAINER_NAME": "cuda12.2-gcc7",
-<<<<<<< HEAD
-    "CCCL_BUILD_INFIX": "cuda12.2-gcc7"
-=======
     "CCCL_CUDA_VERSION": "12.2",
     "CCCL_HOST_COMPILER": "gcc",
-    "CCCL_HOST_COMPILER_VERSION": "7"
->>>>>>> df0c9ffc
+    "CCCL_HOST_COMPILER_VERSION": "7",
+    "CCCL_BUILD_INFIX": "cuda12.2-gcc7"
   },
   "workspaceFolder": "/home/coder/${localWorkspaceFolderBasename}",
   "workspaceMount": "source=${localWorkspaceFolder},target=/home/coder/${localWorkspaceFolderBasename},type=bind,consistency=consistent",
